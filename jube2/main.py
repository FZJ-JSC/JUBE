# JUBE Benchmarking Environment
# Copyright (C) 2008-2020
# Forschungszentrum Juelich GmbH, Juelich Supercomputing Centre
# http://www.fz-juelich.de/jsc/jube
#
# This program is free software: you can redistribute it and/or modify
# it under the terms of the GNU General Public License as published by
# the Free Software Foundation, either version 3 of the License, or
# any later version.
#
# This program is distributed in the hope that it will be useful,
# but WITHOUT ANY WARRANTY; without even the implied warranty of
# MERCHANTABILITY or FITNESS FOR A PARTICULAR PURPOSE.  See the
# GNU General Public License for more details.
#
# You should have received a copy of the GNU General Public License
# along with this program.  If not, see <http://www.gnu.org/licenses/>.
"""CLI program"""

from __future__ import (print_function,
                        unicode_literals,
                        division)

import jube2.jubeio
import jube2.util.util
import jube2.util.output
import jube2.conf
import jube2.info
import jube2.help
import jube2.log
import jube2.completion
import jube2.yaml_converter

import sys
import os
import re
import shutil
from distutils.version import StrictVersion

try:
    from urllib.request import urlopen
except ImportError:
    from urllib import urlopen

try:
    import argparse
except ImportError:
    print("argparse module not available; either install it "
          "(https://pypi.python.org/pypi/argparse), or "
          "switch to a Python version that includes it.")
    sys.exit(1)

LOGGER = jube2.log.get_logger(__name__)


def continue_benchmarks(args):
    """Continue benchmarks"""
    found_benchmarks = search_for_benchmarks(args)
    jube2.conf.HIDE_ANIMATIONS = args.hide_animation
    for benchmark_folder in found_benchmarks:
        _continue_benchmark(benchmark_folder, args)


def status(args):
    """Show benchmark status"""
    found_benchmarks = search_for_benchmarks(args)
    for benchmark_folder in found_benchmarks:
        benchmark = _load_existing_benchmark(args, benchmark_folder,
                                             load_analyse=False)
        if benchmark is None:
            return
        jube2.info.print_benchmark_status(benchmark)


def benchmarks_results(args):
    """Show benchmark results"""
    found_benchmarks = search_for_benchmarks(args)
    result_list = list()

    # Start with the newest benchmark to set the newest result configuration
    found_benchmarks.reverse()
    cnt = 0
    for benchmark_folder in found_benchmarks:
        if (args.num is None) or (cnt < args.num):
            result_list = _benchmark_result(benchmark_folder=benchmark_folder,
                                            args=args,
                                            result_list=result_list)
            cnt += 1
    for result_data in result_list:
        result_data.create_result(reverse=args.reverse)


def analyse_benchmarks(args):
    """Analyse benchmarks"""
    found_benchmarks = search_for_benchmarks(args)
    for benchmark_folder in found_benchmarks:
        _analyse_benchmark(benchmark_folder, args)


def remove_benchmarks(args):
<<<<<<< HEAD
    """Remove benchmarks"""
    if(args.workpackage is not None):
        found_workpackages = search_for_workpackage(args)
        for workpackage in found_workpackages:
            _remove_workpackage(workpackage, args)
        workpackage.benchmark.write_workpackage_information(
            os.path.join(workpackage.benchmark.bench_dir, jube2.conf.WORKPACKAGES_FILENAME))
    else:
        found_benchmarks = search_for_benchmarks(args)
        for benchmark_folder in found_benchmarks:
            _remove_benchmark(benchmark_folder, args)
        
    
=======
    """Remove benchmarks or workpackages"""
    if(args.workpackage is not None):
        # If a workpackage id is provided by the user, only specific
        # workpackages will be removed
        found_workpackages = search_for_workpackage(args)
        for workpackage in found_workpackages:
            _remove_workpackage(workpackage, args)
    else:
        # Delete complete benchmarks
        found_benchmarks = search_for_benchmarks(args)
        for benchmark_folder in found_benchmarks:
            _remove_benchmark(benchmark_folder, args)
>>>>>>> 0e2ae062


def command_help(args):
    """Show command help"""
    subparser = _get_args_parser()[1]
    if args.command is None:
        subparser["help"].print_help()
    elif args.command.lower() == "all":
        for key in sorted(jube2.help.HELP.keys()):
            print("{0}:".format(key))
            print(jube2.help.HELP[key])
    else:
        if args.command in jube2.help.HELP:
            if args.command in subparser:
                subparser[args.command].print_help()
            else:
                print(jube2.help.HELP[args.command])
        else:
            print("no help found for {0}".format(args.command))
            subparser["help"].print_help()


def info(args):
    """Benchmark information"""
    if args.id is None:
        jube2.info.print_benchmarks_info(args.dir)
    else:
        found_benchmarks = search_for_benchmarks(args)
        for benchmark_folder in found_benchmarks:
            benchmark = \
                _load_existing_benchmark(args, benchmark_folder,
                                         load_analyse=False)
            if benchmark is None:
                continue
            if args.step is None:
                jube2.info.print_benchmark_info(benchmark)
            else:
                if args.step:
                    steps = args.step
                else:
                    steps = benchmark.steps.keys()
                # Set default csv_parametrization value to allow empty -c
                # option
                if args.csv_parametrization is None:
                    args.csv_parametrization = ","
                for step_name in steps:
                    jube2.info.print_step_info(
                        benchmark, step_name,
                        parametrization_only=args.parametrization,
                        parametrization_only_csv=args.csv_parametrization)


def update_check(args):
    """Check if a newer JUBE version is available."""
    try:
        website = urlopen(jube2.conf.UPDATE_VERSION_URL)
        version = website.read().decode().strip()
        if StrictVersion(jube2.conf.JUBE_VERSION) >= StrictVersion(version):
            LOGGER.info("Newest JUBE version {0} is already "
                        "installed.".format(jube2.conf.JUBE_VERSION))
        else:
            LOGGER.info(("Newer JUBE version {0} is available. "
                         "Currently installed version is {1}.\n"
                         "New version can be "
                         "downloaded here: {2}").format(
                version, jube2.conf.JUBE_VERSION,
                jube2.conf.UPDATE_URL))
    except IOError as ioe:
        raise IOError("Cannot connect to {0}: {1}".format(
            jube2.conf.UPDATE_VERSION_URL, str(ioe)))
    except ValueError as verr:
        raise ValueError("Cannot read version string from {0}: {1}".format(
            jube2.conf.UPDATE_VERSION_URL, str(verr)))


def show_log(args):
    """Show logs for benchmarks"""
    found_benchmarks = search_for_benchmarks(args)
    for benchmark_folder in found_benchmarks:
        show_log_single(args, benchmark_folder)


def show_log_single(args, benchmark_folder):
    """Show logs for a single benchmark"""
    # Find available logs
    available_logs = jube2.log.search_for_logs(benchmark_folder)

    # Use all available logs if none is selected ...
    if not args.command:
        matching = available_logs
        not_matching = list()
    # ... otherwise find intersection between available and
    # selected
    else:
        matching, not_matching = jube2.log.matching_logs(
            args.command, available_logs)

    # Output the log file
    for log in matching:
        jube2.log.log_print("BenchmarkID: {0} | Log: {1}".format(
            int(os.path.basename(benchmark_folder)), log))
        jube2.log.safe_output_logfile(log)

    # Inform user if any selected log was not found
    if not_matching:
        jube2.log.log_print("Could not find logs: {0}".format(
            ",".join(not_matching)))


def complete(args):
    """Handle shell completion"""
    jube2.completion.complete_function_bash(args)


def _load_existing_benchmark(args, benchmark_folder, restore_workpackages=True,
                             load_analyse=True):
    """Load an existing benchmark, given by directory benchmark_folder."""

    jube2.log.change_logfile_name(os.path.join(
        benchmark_folder, jube2.conf.LOGFILE_PARSE_NAME))

    # Add log information
    LOGGER.debug("Command: {0} {1}".format(
        os.path.basename(sys.argv[0]), " ".join(sys.argv[1:])))
    LOGGER.debug("Version: {0}".format(jube2.conf.JUBE_VERSION))

    # Read existing benchmark configuration
    try:
        parser = jube2.jubeio.XMLParser(os.path.join(
            benchmark_folder, jube2.conf.CONFIGURATION_FILENAME),
            force=args.force, strict=args.strict)
        benchmarks = parser.benchmarks_from_xml()[0]
    except IOError as exeption:
        LOGGER.warning(str(exeption))
        return None

    # benchmarks can be None if version conflict was blocked
    if benchmarks is not None:
        # Only one single benchmark exist inside benchmarks
        benchmark = list(benchmarks.values())[0]
    else:
        return None

    # Restore old benchmark id
    benchmark.id = int(os.path.basename(benchmark_folder))

    if restore_workpackages:
        # Read existing workpackage information
        try:
            parser = jube2.jubeio.XMLParser(os.path.join(
                benchmark_folder, jube2.conf.WORKPACKAGES_FILENAME),
                force=args.force, strict=args.strict)
            workpackages, work_stat = parser.workpackages_from_xml(benchmark)
        except IOError as exeption:
            LOGGER.warning(str(exeption))
            return None
        benchmark.set_workpackage_information(workpackages, work_stat)

    if load_analyse and os.path.isfile(os.path.join(
            benchmark_folder, jube2.conf.ANALYSE_FILENAME)):
        # Read existing analyse data
        parser = jube2.jubeio.XMLParser(os.path.join(
            benchmark_folder, jube2.conf.ANALYSE_FILENAME),
            force=args.force, strict=args.strict)
        analyse_result = parser.analyse_result_from_xml()
        if analyse_result is not None:
            for analyser in benchmark.analyser.values():
                if analyser.name in analyse_result:
                    analyser.analyse_result = analyse_result[analyser.name]

    jube2.log.only_console_log()

    return benchmark


def manipulate_comments(args):
    """Manipulate benchmark comment"""
    found_benchmarks = search_for_benchmarks(args)
    for benchmark_folder in found_benchmarks:
        _manipulate_comment(benchmark_folder, args)


def search_for_benchmarks(args):
    """Search for existing benchmarks"""
    found_benchmarks = list()
    if not os.path.isdir(args.dir):
        raise OSError("Not a directory: \"{0}\"".format(args.dir))
    all_benchmarks = [
        os.path.join(args.dir, directory)
        for directory in os.listdir(args.dir)
        if os.path.isdir(os.path.join(args.dir, directory))]
    all_benchmarks.sort()
    if (args.id is not None) and ("all" not in args.id):
        for benchmark_id in args.id:
            if benchmark_id == "last":
                benchmark_id = jube2.util.util.get_current_id(args.dir)
            # Search for existing benchmark
            benchmark_id = int(benchmark_id)
            if benchmark_id < 0:
                benchmark_id = int(
                    os.path.basename(all_benchmarks[benchmark_id]))
            benchmark_folder = jube2.util.util.id_dir(args.dir, benchmark_id)
            if not os.path.isdir(benchmark_folder):
                raise OSError("Benchmark directory not found: \"{0}\""
                              .format(benchmark_folder))
            if not os.path.isfile(os.path.join(
                    benchmark_folder, jube2.conf.CONFIGURATION_FILENAME)):
                LOGGER.warning(("Configuration file \"{0}\" not found in " +
                                "\"{1}\" or directory not readable.")
                               .format(jube2.conf.CONFIGURATION_FILENAME,
                                       benchmark_folder))
            if benchmark_folder not in found_benchmarks:
                found_benchmarks.append(benchmark_folder)
    else:
        if (args.id is not None) and ("all" in args.id):
            # Add all available benchmark folder
            found_benchmarks = all_benchmarks
        else:
            # Get highest benchmark id and build benchmark_folder
            benchmark_id = jube2.util.util.get_current_id(args.dir)
            benchmark_folder = jube2.util.util.id_dir(args.dir, benchmark_id)
            if os.path.isdir(benchmark_folder):
                found_benchmarks.append(benchmark_folder)
            else:
                raise OSError("No benchmark directory found in \"{0}\""
                              .format(args.dir))

    found_benchmarks = \
        [benchmark_folder for benchmark_folder in found_benchmarks if
         os.path.isfile(os.path.join(benchmark_folder,
                                     jube2.conf.CONFIGURATION_FILENAME))]

        
    found_benchmarks.sort()
    return found_benchmarks

def search_for_workpackage(args):
    found_benchmarks = search_for_benchmarks(args)
    found_workpackages = list()
    for benchmark_folder in found_benchmarks:
        benchmark = \
            _load_existing_benchmark(args, benchmark_folder,
                                     load_analyse=False)
        if benchmark is None:
            continue
        for wp_id in args.workpackage:
            if benchmark.workpackage_by_id(int(wp_id)) is None: 
                raise OSError("No workpackage \"{0}\" found in benchmark \"{1}\""
                              .format(wp_id, benchmark.id))
            else:
                found_workpackages.append(benchmark.workpackage_by_id(int(wp_id)))
    return found_workpackages

def search_for_workpackage(args):
    """Search for existing workpackages"""
    found_benchmarks = search_for_benchmarks(args)
    found_workpackages = list()
    for benchmark_folder in found_benchmarks:
        benchmark = \
            _load_existing_benchmark(args, benchmark_folder,
                                     load_analyse=False)
        if benchmark is not None:
            for wp_id in args.workpackage:
                if benchmark.workpackage_by_id(int(wp_id)) is None:
                    raise RuntimeError(("No workpackage \"{0}\" found " +
                                        "in benchmark \"{1}\".")
                                       .format(wp_id, benchmark.id))
                else:
                    found_workpackages.append(
                        benchmark.workpackage_by_id(int(wp_id)))
    return found_workpackages


def run_new_benchmark(args):
    """Start a new benchmark run"""

    jube2.conf.HIDE_ANIMATIONS = args.hide_animation
    jube2.conf.EXIT_ON_ERROR = args.error

    id_cnt = 0

    # Extract tags
    tags = args.tag
    if tags is not None:
        tags = set(tags)

    for path in args.files:
        # Setup Logging
        jube2.log.change_logfile_name(
            filename=os.path.join(os.path.dirname(path),
                                  jube2.conf.DEFAULT_LOGFILE_NAME))

        # Add log information
        LOGGER.debug("Command: {0} {1}".format(
            os.path.basename(sys.argv[0]), " ".join(sys.argv[1:])))
        LOGGER.debug("Version: {0}".format(jube2.conf.JUBE_VERSION))

        # Read new benchmarks
        if args.include_path is not None:
            include_pathes = [include_path for include_path in
                              args.include_path if include_path != ""]
        else:
            include_pathes = None
        if path.endswith('yaml'):
            path = jube2.yaml_converter.Conv(path).convert()
        parser = jube2.jubeio.XMLParser(path, tags, include_pathes, args.force,
                                        args.strict)
        benchmarks, only_bench, not_bench = parser.benchmarks_from_xml()

        # Add new comment
        if args.comment is not None:
            for benchmark in benchmarks.values():
                benchmark.comment = re.sub(r"\s+", " ", args.comment)

        # CLI input overwrite fileinput
        if args.only_bench:
            only_bench = args.only_bench
        if args.not_bench:
            not_bench = args.not_bench

        # No specific -> do all
        if len(only_bench) == 0 and benchmarks is not None:
            only_bench = list(benchmarks)

        for bench_name in only_bench:
            if bench_name in not_bench:
                continue
            bench = benchmarks[bench_name]
            # Set user defined id
            if (args.id is not None) and (len(args.id) > id_cnt):
                if args.id[id_cnt] < 0:
                    LOGGER.warning("Negative ids are not allowed. Skipping id "
                                   "'{}'.".format(args.id[id_cnt]))
                    id_cnt += 1
                    continue
                bench.id = args.id[id_cnt]
                id_cnt += 1
            # Change runtime outpath if specified
            if args.outpath is not None:
                bench.outpath = args.outpath
            # Start benchmark run
            bench.new_run()
            # Run analyse
            if args.analyse or args.result:
                jube2.log.change_logfile_name(os.path.join(
                    bench.bench_dir, jube2.conf.LOGFILE_ANALYSE_NAME))
                bench.analyse()

            # Create result data
            if args.result:
                jube2.log.change_logfile_name(os.path.join(
                    bench.bench_dir, jube2.conf.LOGFILE_RESULT_NAME))
                bench.create_result(show=True)

            # Clean up when using debug mode
            if jube2.conf.DEBUG_MODE:
                bench.delete_bench_dir()

        # Reset logging
        jube2.log.only_console_log()


def _continue_benchmark(benchmark_folder, args):
    """Continue existing benchmark"""

    jube2.conf.EXIT_ON_ERROR = args.error

    benchmark = _load_existing_benchmark(args, benchmark_folder)

    if benchmark is None:
        return

    # Change logfile
    jube2.log.change_logfile_name(os.path.join(
        benchmark_folder, jube2.conf.LOGFILE_CONTINUE_NAME))

    # Run existing benchmark
    benchmark.run()

    # Run analyse
    if args.analyse or args.result:
        jube2.log.change_logfile_name(os.path.join(
            benchmark_folder, jube2.conf.LOGFILE_ANALYSE_NAME))
        benchmark.analyse()

    # Create result data
    if args.result:
        jube2.log.change_logfile_name(os.path.join(
            benchmark_folder, jube2.conf.LOGFILE_RESULT_NAME))
        benchmark.create_result(show=True)

    # Clean up when using debug mode
    if jube2.conf.DEBUG_MODE:
        benchmark.reset_all_workpackages()

    # Reset logging
    jube2.log.only_console_log()


def _analyse_benchmark(benchmark_folder, args):
    """Analyse existing benchmark"""
    benchmark = _load_existing_benchmark(args, benchmark_folder,
                                         load_analyse=False)
    if benchmark is None:
        return

    # Update benchmark data
    _update_analyse_and_result(args, benchmark)

    # Change logfile
    jube2.log.change_logfile_name(os.path.join(
        benchmark_folder, jube2.conf.LOGFILE_ANALYSE_NAME))

    LOGGER.info(jube2.util.output.text_boxed(
        ("Analyse benchmark \"{0}\" id: {1}").format(benchmark.name,
                                                     benchmark.id)))
    benchmark.analyse()
    if os.path.isfile(
            os.path.join(benchmark_folder, jube2.conf.ANALYSE_FILENAME)):
        LOGGER.info(">>> Analyse data storage: {0}".format(os.path.join(
            benchmark_folder, jube2.conf.ANALYSE_FILENAME)))
    else:
        LOGGER.info(">>> Analyse data storage \"{0}\" not created!".format(
            os.path.join(benchmark_folder, jube2.conf.ANALYSE_FILENAME)))
    LOGGER.info(jube2.util.output.text_line())

    # Reset logging
    jube2.log.only_console_log()


def _benchmark_result(benchmark_folder, args, result_list=None):
    """Show benchmark result"""
    benchmark = _load_existing_benchmark(args, benchmark_folder)
    if result_list is None:
        result_list = list()

    if benchmark is None:
        return result_list

    if (args.update is None) and (args.tag is not None) and \
            (len(benchmark.tags & set(args.tag)) == 0):
        return result_list

    # Update benchmark data
    _update_analyse_and_result(args, benchmark)

    # Run benchmark analyse
    if args.analyse:
        jube2.log.change_logfile_name(os.path.join(
            benchmark_folder, jube2.conf.LOGFILE_ANALYSE_NAME))
        benchmark.analyse(show_info=False)

        # Change logfile
    jube2.log.change_logfile_name(os.path.join(
        benchmark_folder, jube2.conf.LOGFILE_RESULT_NAME))

    # Create benchmark results
    result_list = benchmark.create_result(only=args.only,
                                          data_list=result_list,
                                          style=args.style)

    # Reset logging
    jube2.log.only_console_log()

    return result_list


def _update_analyse_and_result(args, benchmark):
    """Update analyse and result data in given benchmark by using the
    given update file"""
    if args.update is not None:
        dirname = os.path.dirname(args.update)
        # Extract tags
        benchmark.add_tags(args.tag)
        tags = benchmark.tags

        # Read new benchmarks
        if args.include_path is not None:
            include_pathes = [include_path for include_path in
                              args.include_path if include_path != ""]
        else:
            include_pathes = None
        parser = jube2.jubeio.XMLParser(args.update, tags, include_pathes,
                                        args.force, args.strict)
        benchmarks = parser.benchmarks_from_xml()[0]

        # Update benchmark
        for bench in benchmarks.values():
            if bench.name == benchmark.name:
                benchmark.update_analyse_and_result(bench.patternsets,
                                                    bench.analyser,
                                                    bench.results,
                                                    bench.results_order,
                                                    dirname)
                break
        else:
            LOGGER.debug(("No benchmark data for benchmark {0} was found " +
                          "while running update.").format(benchmark.name))


def _remove_benchmark(benchmark_folder, args):
    """Remove existing benchmark"""
    remove = True
    if not args.force:
        try:
            inp = raw_input("Really remove \"{0}\" (y/n):"
                            .format(benchmark_folder))
        except NameError:
            inp = input("Really remove \"{0}\" (y/n):"
                        .format(benchmark_folder))
        remove = inp.startswith("y")
    if remove:
        # Delete benchmark folder
        shutil.rmtree(benchmark_folder, ignore_errors=True)
        
def _remove_workpackage(workpackage, args):
    """Remove existing workpackages"""
    remove = True
    if not args.force:
        try:
            inp = raw_input("Really remove \"{0}\" and maybe his children (y/n):"
                        .format(workpackage.workpackage_dir))
        except NameError:
            inp = input("Really remove \"{0}\" and maybe his children (y/n):"
                    .format(workpackage.workpackage_dir))
        remove = inp.startswith("y")
    if remove:
        workpackage.remove()
    


def _remove_workpackage(workpackage, args):
    """Remove existing workpackages"""
    remove = True
    # Ignore deleted/unstarted workpackages
    if workpackage.started:
        if not args.force:
            try:
                inp = raw_input(("Really remove \"{0}\" and its dependent " +
                                 "workpackages (y/n):")
                                .format(workpackage.workpackage_dir))
            except NameError:
                inp = input(("Really remove \"{0}\" and its dependent " +
                             "workpackages (y/n):")
                            .format(workpackage.workpackage_dir))
            remove = inp.startswith("y")
        if remove:
            workpackage.remove()
            workpackage.benchmark.write_workpackage_information(
                os.path.join(workpackage.benchmark.bench_dir,
                             jube2.conf.WORKPACKAGES_FILENAME))


def _manipulate_comment(benchmark_folder, args):
    """Change or append the comment in given benchmark."""
    benchmark = _load_existing_benchmark(args,
                                         benchmark_folder=benchmark_folder,
                                         restore_workpackages=False,
                                         load_analyse=False)
    if benchmark is None:
        return

    # Change benchmark comment
    if args.append:
        comment = benchmark.comment + args.comment
    else:
        comment = args.comment
    benchmark.comment = re.sub(r"\s+", " ", comment)
    benchmark.write_benchmark_configuration(
        os.path.join(benchmark_folder,
                     jube2.conf.CONFIGURATION_FILENAME), outpath="..")


def gen_parser_conf():
    """Generate dict with parser information"""
    config = (
        (("-V", "--version"),
         {"help": "show version",
          "action": "version",
          "version": "JUBE, version {0}".format(
              jube2.conf.JUBE_VERSION)}),
        (("-v", "--verbose"),
         {"help": "enable verbose console output (use -vv to " +
                  "show stdout during execution and -vvv to " +
                  "show log and stdout)",
          "action": "count",
          "default": 0}),
        (("--debug",),
         {"action": "store_true",
          "help": 'use debugging mode'}),
        (("--force",),
         {"action": "store_true",
          "help": 'skip version check'}),
        (("--strict",),
         {"action": "store_true",
          "help": 'force need for correct version'}),
        (("--devel",),
         {"action": "store_true",
          "help": 'show development related information'})
    )

    return config


def gen_subparser_conf():
    """Generate dict with subparser information"""
    subparser_configuration = dict()

    # run subparser
    subparser_configuration["run"] = {
        "help": "processes benchmark",
        "func": run_new_benchmark,
        "arguments": {
            ("files",):
                {"metavar": "FILE", "nargs": "+", "help": "input file"},
            ("--only-bench",):
                {"nargs": "+", "help": "only run benchmark"},
            ("--not-bench",):
                {"nargs": "+", "help": "do not run benchmark"},
            ("-t", "--tag"):
                {"nargs": "+", "help": "select tags"},
            ("-i", "--id"):
                {"type": int, "help": "use specific benchmark id",
                 "nargs": "+"},
            ("-e", "--error"):
                {"action": "store_true", "help": "exit on error"},
            ("--hide-animation",):
                {"action": "store_true", "help": "hide animations"},
            ("--include-path",):
                {"nargs": "+", "help": "directory containing include files"},
            ("-a", "--analyse"):
                {"action": "store_true", "help": "run analyse"},
            ("-r", "--result"):
                {"action": "store_true", "help": "show results"},
            ("-m", "--comment"):
                {"help": "add comment"},
            ("-o", "--outpath"):
                {"help": "overwrite outpath directory"}
        }
    }

    # continue subparser
    subparser_configuration["continue"] = {
        "help": "continue benchmark",
        "func": continue_benchmarks,
        "arguments": {
            ("dir",):
                {"metavar": "DIRECTORY", "nargs": "?",
                 "help": "benchmark directory", "default": "."},
            ("-i", "--id"):
                {"help": "use benchmarks given by id",
                 "nargs": "+"},
            ("--hide-animation",):
                {"action": "store_true", "help": "hide animations"},
            ("-e", "--error"):
                {"action": "store_true", "help": "exit on error"},
            ("-a", "--analyse"):
                {"action": "store_true", "help": "run analyse"},
            ("-r", "--result"):
                {"action": "store_true", "help": "show results"}
        }
    }

    # analyse subparser
    subparser_configuration["analyse"] = {
        "help": "analyse benchmark",
        "func": analyse_benchmarks,
        "arguments": {
            ("dir",):
                {"metavar": "DIRECTORY", "nargs": "?",
                 "help": "benchmark directory", "default": "."},
            ("-i", "--id"):
                {"help": "use benchmarks given by id",
                 "nargs": "+"},
            ("-u", "--update"):
                {"metavar": "UPDATE_FILE",
                 "help": "update analyse and result configuration"},
            ("--include-path",):
                {"nargs": "+", "help": "directory containing include files"},
            ("-t", "--tag"):
                {"nargs": "+", "help": "select tags"}
        }
    }

    # result subparser
    subparser_configuration["result"] = {
        "help": "show benchmark results",
        "func": benchmarks_results,
        "arguments": {
            ("dir",):
                {"metavar": "DIRECTORY", "nargs": "?",
                 "help": "benchmark directory", "default": "."},
            ("-i", "--id"):
                {"help": "use benchmarks given by id",
                 "nargs": "+"},
            ("-a", "--analyse"):
                {"action": "store_true",
                 "help": "run analyse before creating result"},
            ("-u", "--update"):
                {"metavar": "UPDATE_FILE",
                 "help": "update analyse and result configuration"},
            ("--include-path",):
                {"nargs": "+", "help": "directory containing include files"},
            ("-t", "--tag"):
                {"nargs": '+', "help": "select tags"},
            ("-o", "--only"):
                {"nargs": "+", "metavar": "RESULT_NAME",
                 "help": "only create results given by specific name"},
            ("-r", "--reverse"):
                {"help": "reverse benchmark output order",
                 "action": "store_true"},
            ("-n", "--num"):
                {"type": int, "help": "show only last N benchmarks"},
            ("-s", "--style"):
                {"help": "overwrites table style type",
                 "choices": ["pretty", "csv", "aligned"]}
        }
    }

    # info subparser
    subparser_configuration["info"] = {
        "help": "benchmark information",
        "func": info,
        "arguments": {
            ('dir',):
                {"metavar": "DIRECTORY", "nargs": "?",
                 "help": "benchmark directory", "default": "."},
            ("-i", "--id"):
                {"help": "use benchmarks given by id",
                 "nargs": "+"},
            ("-s", "--step"):
                {"help": "show information for given step", "nargs": "*"},
            ("-p", "--parametrization"):
                {"help": "display only parametrization of given step",
                 "action": "store_true"},
            ("-c", "--csv-parametrization"):
                {"help": "display only parametrization of given step " +
                 "using csv format", "nargs": "?", "default": False,
                 "metavar": "SEPARATOR"}
        }
    }

    # status subparser
    subparser_configuration["status"] = {
        "help": "show benchmark status",
        "func": status,
        "arguments": {
            ('dir',):
                {"metavar": "DIRECTORY", "nargs": "?",
                 "help": "benchmark directory", "default": "."},
            ("-i", "--id"):
                {"help": "use benchmarks given by id",
                 "nargs": "+"}
        }
    }

    # comment subparser
    subparser_configuration["comment"] = {
        "help": "comment handling",
        "func": manipulate_comments,
        "arguments": {
            ('comment',):
                {"help": "comment"},
            ('dir',):
                {"metavar": "DIRECTORY", "nargs": "?",
                 "help": "benchmark directory", "default": "."},
            ("-i", "--id"):
                {"help": "use benchmarks given by id",
                 "nargs": "+"},
            ("-a", "--append"):
                {"help": "append comment to existing one",
                 "action": 'store_true'}
        }
    }

    # remove subparser
    subparser_configuration["remove"] = {
        "help": "remove benchmark or workpackages",
        "func": remove_benchmarks,
        "arguments": {
            ('dir',):
                {"metavar": "DIRECTORY", "nargs": "?",
                 "help": "benchmark directory", "default": "."},
            ("-i", "--id"):
                {"help": "remove benchmarks given by id",
                 "nargs": "+"},
            ("-w", "--workpackage"):
                {"help": "specifc workpackage id to be removed",
                 "nargs": "+"},
            ("-w", "--workpackage"):
                {"help": "use workpackage given by id",
                 "nargs": "+"},
            ("-f", "--force"):
                {"help": "force removing, never prompt",
                 "action": "store_true"}
        }
    }

    # update subparser
    subparser_configuration["update"] = {
        "help": "Check if a newer JUBE version is available",
        "func": update_check
    }

    # log subparser
    subparser_configuration["log"] = {
        "help": "show benchmark logs",
        "func": show_log,
        "arguments": {
            ('dir',):
                {"metavar": "DIRECTORY", "nargs": "?",
                 "help": "benchmark directory", "default": "."},
            ('--command', "-c"):
                {"nargs": "+", "help": "show log for this command"},
            ("-i", "--id"):
                {"help": "use benchmarks given by id",
                 "nargs": "+"}
        }
    }

    # completion subparser
    subparser_configuration["complete"] = {
        "help": "generate shell completion "
                'usage: eval "$(jube complete)"',
        "func": complete,
        "arguments": {
            ('--command-name', "-c"):
                {"nargs": 1,
                 "help": "name of command to be completed",
                 "default": [os.path.basename(sys.argv[0])]},
        }
    }

    return subparser_configuration


def _get_args_parser():
    """Create argument parser"""
    parser = argparse.ArgumentParser()

    for args, kwargs in gen_parser_conf():
        parser.add_argument(*args, **kwargs)

    subparsers = parser.add_subparsers(dest="subparser", help='subparsers')

    subparser_configuration = gen_subparser_conf()

    # create subparser out of subparser configuration
    subparser = dict()
    for name, subparser_config in subparser_configuration.items():
        subparser[name] = \
            subparsers.add_parser(
                name, help=subparser_config.get("help", ""),
                description=jube2.help.HELP.get(name, ""),
                formatter_class=argparse.RawDescriptionHelpFormatter)
        subparser[name].set_defaults(func=subparser_config["func"])
        if "arguments" in subparser_config:
            for names, arg in subparser_config["arguments"].items():
                subparser[name].add_argument(*names, **arg)

    # create help key word overview
    help_keys = sorted(list(jube2.help.HELP) + ["ALL"])
    max_word_length = max(map(len, help_keys)) + 4
    # calculate max number of keyword columns
    max_columns = jube2.conf.DEFAULT_WIDTH // max_word_length
    # fill keyword list to match number of columns
    help_keys += [""] * (len(help_keys) % max_columns)
    help_keys = list(zip(*[iter(help_keys)] * max_columns))
    # create overview
    help_overview = jube2.util.output.text_table(help_keys, separator="   ",
                                                 align_right=False)

    # help subparser
    subparser["help"] = \
        subparsers.add_parser(
            'help', help='command help',
            formatter_class=argparse.RawDescriptionHelpFormatter,
            description="available commands or info elements: \n" +
            help_overview)
    subparser["help"].add_argument('command', nargs='?',
                                   help="command or info element")
    subparser["help"].set_defaults(func=command_help)

    return parser, subparser


def main(command=None):
    """Parse the command line and run the requested command."""

    jube2.help.load_help()
    parser = _get_args_parser()[0]
    if command is None:
        args = parser.parse_args()
    else:
        args = parser.parse_args(command)

    jube2.conf.DEBUG_MODE = args.debug
    jube2.conf.VERBOSE_LEVEL = args.verbose

    if jube2.conf.VERBOSE_LEVEL > 0:
        args.hide_animation = True

    # Set new umask if JUBE_GROUP_NAME is used
    current_mask = os.umask(0)
    if (jube2.util.util.check_and_get_group_id() is not None) and \
            (current_mask > 2):
        current_mask = 2
    os.umask(current_mask)

    if args.subparser:
        jube2.log.setup_logging(mode="console",
                                verbose=(jube2.conf.VERBOSE_LEVEL == 1) or
                                        (jube2.conf.VERBOSE_LEVEL == 3))
        if args.devel:
            args.func(args)
        else:
            try:
                args.func(args)
            except Exception as exeption:
                # Catch all possible Exceptions
                LOGGER.error("\n" + str(exeption))
                jube2.log.reset_logging()
                exit(1)
    else:
        parser.print_usage()
    jube2.log.reset_logging()


if __name__ == "__main__":
    main()<|MERGE_RESOLUTION|>--- conflicted
+++ resolved
@@ -98,21 +98,6 @@
 
 
 def remove_benchmarks(args):
-<<<<<<< HEAD
-    """Remove benchmarks"""
-    if(args.workpackage is not None):
-        found_workpackages = search_for_workpackage(args)
-        for workpackage in found_workpackages:
-            _remove_workpackage(workpackage, args)
-        workpackage.benchmark.write_workpackage_information(
-            os.path.join(workpackage.benchmark.bench_dir, jube2.conf.WORKPACKAGES_FILENAME))
-    else:
-        found_benchmarks = search_for_benchmarks(args)
-        for benchmark_folder in found_benchmarks:
-            _remove_benchmark(benchmark_folder, args)
-        
-    
-=======
     """Remove benchmarks or workpackages"""
     if(args.workpackage is not None):
         # If a workpackage id is provided by the user, only specific
@@ -125,7 +110,6 @@
         found_benchmarks = search_for_benchmarks(args)
         for benchmark_folder in found_benchmarks:
             _remove_benchmark(benchmark_folder, args)
->>>>>>> 0e2ae062
 
 
 def command_help(args):

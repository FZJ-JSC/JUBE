# JUBE Benchmarking Environment
# Copyright (C) 2008-2015
# Forschungszentrum Juelich GmbH, Juelich Supercomputing Centre
# http://www.fz-juelich.de/jsc/jube
#
# This program is free software: you can redistribute it and/or modify
# it under the terms of the GNU General Public License as published by
# the Free Software Foundation, either version 3 of the License, or
# any later version.
#
# This program is distributed in the hope that it will be useful,
# but WITHOUT ANY WARRANTY; without even the implied warranty of
# MERCHANTABILITY or FITNESS FOR A PARTICULAR PURPOSE.  See the
# GNU General Public License for more details.
#
# You should have received a copy of the GNU General Public License
# along with this program.  If not, see <http://www.gnu.org/licenses/>.
"""CLI program"""

from __future__ import (print_function,
                        unicode_literals,
                        division)

import jube2.jubeio
import jube2.util
import jube2.conf
import jube2.info
import jube2.help
import jube2.jubetojube2
import jube2.log

import sys
import os
import re
import shutil
from distutils.version import StrictVersion

try:
    from urllib.request import urlopen
except ImportError:
    from urllib import urlopen

try:
    import argparse
except ImportError:
    print("argparse module not available; either install it "
          "(https://pypi.python.org/pypi/argparse), or "
          "switch to a Python version that includes it.")
    sys.exit(1)

LOGGER = jube2.log.get_logger(__name__)


def continue_benchmarks(args):
    """Continue benchmarks"""
    found_benchmarks = search_for_benchmarks(args)
    jube2.conf.HIDE_ANIMATIONS = args.hide_animation
    for benchmark_folder in found_benchmarks:
        _continue_benchmark(benchmark_folder, args)


def status(args):
    """Show benchmark status"""
    found_benchmarks = search_for_benchmarks(args)
    for benchmark_folder in found_benchmarks:
        benchmark = _load_existing_benchmark(benchmark_folder,
                                             load_analyse=False)
<<<<<<< HEAD
=======
        if benchmark is None:
            return
        # Store current working dir
        cwd = os.getenv("PWD")
        # Change current working dir to benchmark_folder
        os.chdir(benchmark_folder)
>>>>>>> 702b1b57
        jube2.info.print_benchmark_status(benchmark)


def benchmarks_results(args):
    """Show benchmark results"""
    found_benchmarks = search_for_benchmarks(args, load_all=True)
    result_list = list()
    # Start with the newest benchmark to set the newest result configuration
    found_benchmarks.reverse()
    cnt = 0
    for benchmark_folder in found_benchmarks:
        if (args.num is None) or (cnt < args.num):
            result_list = _benchmark_result(benchmark_folder=benchmark_folder,
                                            args=args,
                                            result_list=result_list)
            cnt += 1

    jube2.log.setup_logging("console")

    for result_data in result_list:
        # If there are multiple benchmarks, add benchmark id information
        if len(found_benchmarks) > 1:
            result_data.add_id_information(reverse=args.reverse)
        result_data.create_result()


def analyse_benchmarks(args):
    """Analyse benchmarks"""
    found_benchmarks = search_for_benchmarks(args)
    for benchmark_folder in found_benchmarks:
        _analyse_benchmark(benchmark_folder, args)


def remove_benchmarks(args):
    """Remove benchmarks"""
    found_benchmarks = search_for_benchmarks(args)
    for benchmark_folder in found_benchmarks:
        _remove_benchmark(benchmark_folder, args)


def command_help(args):
    """Show command help"""
    subparser = _get_args_parser()[1]
    if args.command is None:
        subparser["help"].print_help()
    else:
        if args.command in jube2.help.HELP:
            if args.command in subparser:
                subparser[args.command].print_help()
            else:
                print(jube2.help.HELP[args.command])
        else:
            print("no help found for {0}".format(args.command))
            subparser["help"].print_help()


def info(args):
    """Benchmark information"""
    if args.id is None:
        jube2.info.print_benchmarks_info(args.dir)
    else:
        found_benchmarks = search_for_benchmarks(args)
        for benchmark_folder in found_benchmarks:
            benchmark = \
                _load_existing_benchmark(benchmark_folder, load_analyse=False)
<<<<<<< HEAD
=======
            if benchmark is None:
                continue
            # Store current working dir
            cwd = os.getenv("PWD")
            # Change current working dir to benchmark_folder
            os.chdir(benchmark_folder)
>>>>>>> 702b1b57
            if args.step is None:
                jube2.info.print_benchmark_info(benchmark)
            else:
                for step_name in args.step:
                    jube2.info.print_step_info(
                        benchmark, step_name,
                        parametrization_only=args.parametrization)


def update_check(args):
    """Check if a newer JUBE version is available."""
    try:
        website = urlopen(jube2.conf.UPDATE_VERSION_URL)
        version = website.read().decode().strip()
        if StrictVersion(jube2.conf.JUBE_VERSION) >= StrictVersion(version):
            LOGGER.info("Newest JUBE version {0} is already "
                        "installed.".format(jube2.conf.JUBE_VERSION))
        else:
            LOGGER.info(("Newer JUBE version {0} is available. "
                         "Currently installed version is {1}.\n"
                         "New version can be "
                         "downloaded here: {2}").format(
                version, jube2.conf.JUBE_VERSION,
                jube2.conf.UPDATE_URL))
    except IOError as ioe:
        raise IOError("Can not connect to {0}: {1}".format(
            jube2.conf.UPDATE_VERSION_URL, str(ioe)))
    except ValueError as verr:
        raise ValueError("Can not read version string from {0}: {1}".format(
            jube2.conf.UPDATE_VERSION_URL, str(verr)))


def show_log(args):
    """Show logs for benchmarks"""
    found_benchmarks = search_for_benchmarks(args)
    for benchmark_folder in found_benchmarks:
        show_log_single(args, benchmark_folder)


def show_log_single(args, benchmark_folder):
    """Show logs for a single benchmark"""
<<<<<<< HEAD
=======
    benchmark = \
        _load_existing_benchmark(benchmark_folder, restore_workpackages=False,
                                 load_analyse=False)
    if benchmark is None:
        return
    # Store current working dir
    cwd = os.getenv("PWD")
    # Change current working dir to benchmark_folder
    os.chdir(benchmark_folder)

>>>>>>> 702b1b57
    # Find available logs
    available_logs = jube2.log.search_for_logs(benchmark_folder)

    # Use all available logs if none is selected ...
    if not args.command:
        matching = available_logs
        not_matching = list()
    # ... otherwise find intersection between available and
    # selected
    else:
        matching, not_matching = jube2.log.matching_logs(
            args.command, available_logs)

    # Output the log file
    for log in matching:
        jube2.log.log_print("BenchmarkID: {0} | Log: {1}".format(
            int(os.path.basename(benchmark_folder)), log))
        jube2.log.safe_output_logfile(log)

    # Inform user if any selected log was not found
    if not_matching:
        jube2.log.log_print("Could not find logs: {0}".format(
            ",".join(not_matching)))


def _load_existing_benchmark(benchmark_folder, restore_workpackages=True,
                             load_analyse=True):
    """Load an existing benchmark, given by directory benchmark_folder."""
    # Read existing benchmark configuration
    parser = jube2.jubeio.XMLParser(os.path.join(
        benchmark_folder, jube2.conf.CONFIGURATION_FILENAME))
    benchmarks = parser.benchmarks_from_xml()[0]
    # Only one single benchmark exist inside benchmarks
    if benchmarks is not None:
        benchmark = list(benchmarks.values())[0]
    else:
        os.chdir(cwd)
        return None

    # Restore old benchmark id
    benchmark.id = int(os.path.basename(benchmark_folder))

    if restore_workpackages:
        # Read existing workpackage information
        parser = jube2.jubeio.XMLParser(os.path.join(
            benchmark_folder, jube2.conf.WORKPACKAGES_FILENAME))
        workpackages, work_stat = parser.workpackages_from_xml(benchmark)
        benchmark.set_workpackage_information(workpackages, work_stat)

    if load_analyse and os.path.isfile(os.path.join(
            benchmark_folder, jube2.conf.ANALYSE_FILENAME)):
        # Read existing analyse data
        parser = jube2.jubeio.XMLParser(os.path.join(
            benchmark_folder, jube2.conf.ANALYSE_FILENAME))
        analyse_result = parser.analyse_result_from_xml()
        for analyser in benchmark.analyser.values():
            if analyser.name in analyse_result:
                analyser.analyse_result = analyse_result[analyser.name]

    return benchmark


def manipulate_comments(args):
    """Manipulate benchmark comment"""
    found_benchmarks = search_for_benchmarks(args)
    for benchmark_folder in found_benchmarks:
        _manipulate_comment(benchmark_folder, args)


def search_for_benchmarks(args, load_all=False):
    """Search for existing benchmarks"""
    found_benchmarks = list()
    if not os.path.isdir(args.dir):
        raise OSError("Not a directory: \"{0}\"".format(args.dir))
    if (args.id is not None) and ("all" not in args.id):
        for benchmark_id in args.id:
            if benchmark_id == "last":
                benchmark_id = jube2.util.get_current_id(args.dir)
            # Search for existing benchmark
            benchmark_folder = jube2.util.id_dir(args.dir, int(benchmark_id))
            if not os.path.isdir(benchmark_folder):
                raise OSError("Benchmark directory not found: \"{0}\""
                              .format(benchmark_folder))
            if not os.path.isfile(os.path.join(
                    benchmark_folder, jube2.conf.CONFIGURATION_FILENAME)):
                LOGGER.warning(("Configuration file \"{0}\" not found in " +
                                "\"{1}\" or directory not readable.")
                               .format(jube2.conf.CONFIGURATION_FILENAME,
                                       benchmark_folder))
            if benchmark_folder not in found_benchmarks:
                found_benchmarks.append(benchmark_folder)
    else:
        if load_all or ((args.id is not None) and ("all" in args.id)):
            # Add all available benchmark folder
            found_benchmarks = [
                os.path.join(args.dir, directory)
                for directory in os.listdir(args.dir)
                if os.path.isdir(os.path.join(args.dir, directory))]
        else:
            # Get highest benchmark id
            benchmark_id = jube2.util.get_current_id(args.dir)
            # Restart existing benchmark
            benchmark_folder = jube2.util.id_dir(args.dir, benchmark_id)
            if os.path.isdir(benchmark_folder):
                found_benchmarks.append(benchmark_folder)
            else:
                raise OSError("No benchmark directory found in \"{0}\""
                              .format(args.dir))

    found_benchmarks = \
        [benchmark_folder for benchmark_folder in found_benchmarks if
         os.path.isfile(os.path.join(benchmark_folder,
                                     jube2.conf.CONFIGURATION_FILENAME))]

    found_benchmarks.sort()
    return found_benchmarks


def _update_include_path(args):
    """Update the global include path information list"""
    jube2.jubeio.INCLUDE_PATH = list()

    # Add commandline include-path
    if args.include_path is not None:
        jube2.jubeio.INCLUDE_PATH = \
            [include_path for include_path in args.include_path
             if include_path != ""]


def run_new_benchmark(args):
    """Start a new benchmark run"""

    jube2.conf.HIDE_ANIMATIONS = args.hide_animation

    id_cnt = 0

    # Update include path
    _update_include_path(args)

    # Extract tags
    tags = args.tag
    if tags is not None:
        tags = set(tags)

    for path in args.files:
        # Setup Logging
        jube2.log.setup_logging(
            mode="default",
            filename=os.path.join(os.path.dirname(path),
                                  jube2.conf.DEFAULT_LOGFILE_NAME))
        # Read new benchmarks
        parser = jube2.jubeio.XMLParser(path, tags)
        benchmarks, only_bench, not_bench = parser.benchmarks_from_xml()

        # Add new comment
        if args.comment is not None:
            for benchmark in benchmarks.values():
                benchmark.comment = re.sub(r"\s+", " ", args.comment)

        # CLI input overwrite fileinput
        if args.only_bench:
            only_bench = args.only_bench
        if args.not_bench:
            not_bench = args.not_bench

        # No specific -> do all
        if len(only_bench) == 0:
            only_bench = list(benchmarks)

        for bench_name in only_bench:
            if bench_name in not_bench:
                continue
            bench = benchmarks[bench_name]
            # Set user defined id
            if (args.id is not None) and (len(args.id) > id_cnt):
                bench.id = args.id[id_cnt]
                id_cnt += 1
            bench.new_run()
            # Run analyse
            if args.analyse or args.result:
                jube2.log.change_logfile_name(os.path.join(
                    bench.bench_dir, jube2.conf.LOGFILE_ANALYSE_NAME))
                bench.analyse()

            # Create result data
            if args.result:
                jube2.log.change_logfile_name(os.path.join(
                    bench.bench_dir, jube2.conf.LOGFILE_RESULT_NAME))
                bench.create_result(show=True)

            # Clean up when using debug mode
            if jube2.conf.DEBUG_MODE:
                bench.delete_bench_dir()


def jube2jube2(args):
    """Convert jube XMLs to jube2 XMLs"""
    main_dir = args.input_path
    jube_main_file = args.main_xml_file
    convertit = jube2.jubetojube2.JubeXMLConverter(jube_main_file, main_dir)
    # convertit.convert_platformfile()
    convertit.convert_xml()
    convertit.write_platformfile(os.path.join(main_dir, "platform_jube2.xml"))


def _continue_benchmark(benchmark_folder, args):
    """Continue existing benchmark"""
    benchmark = _load_existing_benchmark(benchmark_folder)
<<<<<<< HEAD
=======
    if benchmark is None:
        return
    # Store current working dir
    cwd = os.getenv("PWD")

    # Change current working dir to benchmark_folder
    os.chdir(benchmark_folder)
>>>>>>> 702b1b57

    # Change logfile
    jube2.log.change_logfile_name(os.path.join(
        benchmark_folder, jube2.conf.LOGFILE_CONTINUE_NAME))

    # Run existing benchmark
    benchmark.run()

    # Run analyse
    if args.analyse or args.result:
        jube2.log.change_logfile_name(os.path.join(
            benchmark_folder, jube2.conf.LOGFILE_ANALYSE_NAME))
        benchmark.analyse()

    # Create result data
    if args.result:
        jube2.log.change_logfile_name(os.path.join(
            benchmark_folder, jube2.conf.LOGFILE_RESULT_NAME))
        benchmark.create_result(show=True)

    # Clean up when using debug mode
    if jube2.conf.DEBUG_MODE:
        benchmark.reset_all_workpackages()


def _analyse_benchmark(benchmark_folder, args):
    """Analyse existing benchmark"""
    benchmark = _load_existing_benchmark(benchmark_folder, load_analyse=False)
    if benchmark is None:
        return

    # Update benchmark data
    _update_analyse_and_result(args, benchmark, benchmark_folder)

    # Change logfile
    jube2.log.change_logfile_name(os.path.join(
        benchmark_folder, jube2.conf.LOGFILE_ANALYSE_NAME))

    LOGGER.info(jube2.util.text_boxed(("Analyse benchmark \"{0}\" id: {1}")
                                      .format(benchmark.name, benchmark.id)))
    benchmark.analyse()
    LOGGER.info(">>> Analyse data storage: {0}".format(os.path.join(
        benchmark_folder, jube2.conf.ANALYSE_FILENAME)))
    LOGGER.info(jube2.util.text_line())


def _benchmark_result(benchmark_folder, args, result_list=None):
    """Show benchmark result"""
    benchmark = _load_existing_benchmark(benchmark_folder)
    if result_list is None:
        result_list = list()

    if benchmark is None:
        return result_list

    if (args.tag is not None) and (len(benchmark.tags & set(args.tag)) == 0):
        return result_list

    # Update benchmark data
    _update_analyse_and_result(args, benchmark, benchmark_folder)

    # Run benchmark analyse
    if args.analyse:
        jube2.log.change_logfile_name(os.path.join(
            benchmark_folder, jube2.conf.LOGFILE_ANALYSE_NAME))
        benchmark.analyse(show_info=False)

        # Change logfile
    jube2.log.change_logfile_name(os.path.join(
        benchmark_folder, jube2.conf.LOGFILE_RESULT_NAME))

    # Create benchmark results
    result_list = benchmark.create_result(only=args.only,
                                          data_list=result_list)

    # Reset logging
    jube2.log.change_logfile_name(jube2.conf.DEFAULT_LOGFILE_NAME)

    return result_list


def _update_analyse_and_result(args, benchmark, benchmark_folder):
    """Update analyse and result data in given benchmark by using the
    given update file"""
    if args.update is not None:
        dirname = os.path.dirname(args.update)

        # Update include path
        _update_include_path(args)

        # Extract tags
        tags = args.tag
        if tags is not None:
            tags = set(tags)

        # Read new benchmarks
        parser = jube2.jubeio.XMLParser(args.update, tags)
        benchmarks = parser.benchmarks_from_xml()[0]

        # Update benchmark
        for bench in benchmarks.values():
            if bench.name == benchmark.name:
                benchmark.update_analyse_and_result(bench.patternsets,
                                                    bench.analyser,
                                                    bench.results,
                                                    bench.results_order,
                                                    dirname)
                break


def _remove_benchmark(benchmark_folder, args):
    """Remove existing benchmark"""
    remove = True
    if not args.force:
        try:
            inp = raw_input("Really remove \"{0}\" (y/n):"
                            .format(benchmark_folder))
        except NameError:
            inp = input("Really remove \"{0}\" (y/n):"
                        .format(benchmark_folder))
        remove = inp.startswith("y")
    if remove:
        # Delete benchmark folder
        shutil.rmtree(benchmark_folder, ignore_errors=True)


def _manipulate_comment(benchmark_folder, args):
    """Change or append the comment in given benchmark."""
    benchmark = _load_existing_benchmark(benchmark_folder=benchmark_folder,
                                         restore_workpackages=False,
                                         load_analyse=False)
    if benchmark is None:
        return

    # Change benchmark comment
    if args.append:
        comment = benchmark.comment + args.comment
    else:
        comment = args.comment
    benchmark.comment = re.sub(r"\s+", " ", comment)
    benchmark.write_benchmark_configuration(
        os.path.join(benchmark_folder,
                     jube2.conf.CONFIGURATION_FILENAME))


def _get_args_parser():
    """Create argument parser"""
    parser = argparse.ArgumentParser()
    parser.add_argument("-V", "--version", help="show version",
                        action="version",
                        version="JUBE, version {0}".format(
                            jube2.conf.JUBE_VERSION))
    parser.add_argument("-v", "--verbose",
                        help="enable verbose console output",
                        action="store_true")
    parser.add_argument('--debug', action="store_true",
                        help='use debugging mode')
    parser.add_argument('--devel', action="store_true",
                        help='show development related information')
    subparsers = parser.add_subparsers(dest="subparser", help='subparsers')

    subparser_configuration = dict()

    # run subparser
    subparser_configuration["run"] = {
        "help": "processes benchmark",
        "func": run_new_benchmark,
        "arguments": {
            ("files",):
                {"metavar": "FILE", "nargs": "+", "help": "input file"},
            ("--only-bench",):
                {"nargs": "+", "help": "only run benchmark"},
            ("--not-bench",):
                {"nargs": "+", "help": "do not run benchmark"},
            ("-t", "--tag"):
                {"nargs": "+", "help": "select tags"},
            ("-i", "--id"):
                {"type": int, "help": "use specific benchmark id",
                 "nargs": "+"},
            ("--hide-animation",):
                {"action": "store_true", "help": "hide animations"},
            ("--include-path",):
                {"nargs": "+", "help": "directory containing include files"},
            ("-a", "--analyse"):
                {"action": "store_true", "help": "run analyse"},
            ("-r", "--result"):
                {"action": "store_true", "help": "show results"},
            ("-m", "--comment"):
                {"help": "add comment"}
        }
    }

    # continue subparser
    subparser_configuration["continue"] = {
        "help": "continue benchmark",
        "func": continue_benchmarks,
        "arguments": {
            ("dir",):
                {"metavar": "DIRECTORY", "nargs": "?",
                 "help": "benchmark directory", "default": "."},
            ("-i", "--id"):
                {"help": "use benchmarks given by id",
                 "nargs": "+"},
            ("--hide-animation",):
                {"action": "store_true", "help": "hide animations"},
            ("-a", "--analyse"):
                {"action": "store_true", "help": "run analyse"},
            ("-r", "--result"):
                {"action": "store_true", "help": "show results"}
        }
    }

    # analyse subparser
    subparser_configuration["analyse"] = {
        "help": "analyse benchmark",
        "func": analyse_benchmarks,
        "arguments": {
            ("dir",):
                {"metavar": "DIRECTORY", "nargs": "?",
                 "help": "benchmark directory", "default": "."},
            ("-i", "--id"):
                {"help": "use benchmarks given by id",
                 "nargs": "+"},
            ("-u", "--update"):
                {"metavar": "UPDATE_FILE",
                 "help": "update analyse and result configuration"},
            ("--include-path",):
                {"nargs": "+", "help": "directory containing include files"},
            ("-t", "--tag"):
                {"nargs": "+", "help": "select tags"}
        }
    }

    # result subparser
    subparser_configuration["result"] = {
        "help": "show benchmark results",
        "func": benchmarks_results,
        "arguments": {
            ("dir",):
                {"metavar": "DIRECTORY", "nargs": "?",
                 "help": "benchmark directory", "default": "."},
            ("-i", "--id"):
                {"help": "use benchmarks given by id",
                 "nargs": "+"},
            ("-a", "--analyse"):
                {"action": "store_true",
                 "help": "run analyse before creating result"},
            ("-u", "--update"):
                {"metavar": "UPDATE_FILE",
                 "help": "update analyse and result configuration"},
            ("--include-path",):
                {"nargs": "+", "help": "directory containing include files"},
            ("-t", "--tag"):
                {"nargs": '+', "help": "select tags"},
            ("-o", "--only"):
                {"nargs": "+", "metavar": "RESULT_NAME",
                 "help": "only create results given by specific name"},
            ("-r", "--reverse"):
                {"help": "reverse benchmark output order",
                 "action": "store_true"},
            ("-n", "--num"):
                {"type": int, "help": "show only last N benchmarks"}
        }
    }

    # info subparser
    subparser_configuration["info"] = {
        "help": "benchmark information",
        "func": info,
        "arguments": {
            ('dir',):
                {"metavar": "DIRECTORY", "nargs": "?",
                 "help": "benchmark directory", "default": "."},
            ("-i", "--id"):
                {"help": "use benchmarks given by id",
                 "nargs": "+"},
            ("-s", "--step"):
                {"help": "show information for given step", "nargs": "+"},
            ("-p", "--parametrization"):
                {"help": "display only parametrization of given step " +
                 "using csv format", "action": "store_true"}
        }
    }

    # status subparser
    subparser_configuration["status"] = {
        "help": "show benchmark status",
        "func": status,
        "arguments": {
            ('dir',):
                {"metavar": "DIRECTORY", "nargs": "?",
                 "help": "benchmark directory", "default": "."},
            ("-i", "--id"):
                {"help": "use benchmarks given by id",
                 "nargs": "+"}
        }
    }

    # comment subparser
    subparser_configuration["comment"] = {
        "help": "comment handling",
        "func": manipulate_comments,
        "arguments": {
            ('comment',):
                {"help": "comment"},
            ('dir',):
                {"metavar": "DIRECTORY", "nargs": "?",
                 "help": "benchmark directory", "default": "."},
            ("-i", "--id"):
                {"help": "use benchmarks given by id",
                 "nargs": "+"},
            ("-a", "--append"):
                {"help": "append comment to existing one",
                 "action": 'store_true'}
        }
    }

    # remove subparser
    subparser_configuration["remove"] = {
        "help": "remove benchmark",
        "func": remove_benchmarks,
        "arguments": {
            ('dir',):
                {"metavar": "DIRECTORY", "nargs": "?",
                 "help": "benchmark directory", "default": "."},
            ("-i", "--id"):
                {"help": "use benchmarks given by id",
                 "nargs": "+"},
            ("-f", "--force"):
                {"help": "force removing, never prompt",
                 "action": "store_true"}
        }
    }

    # convert subparser
    subparser_configuration["convert"] = {
        "help": "Convert jube version 1 files to jube version 2 files",
        "func": jube2jube2,
        "arguments": {
            ("-i", "--input_path"):
                {"type": str, "default": "./",
                 "help": "Location of jube XML files"},
            ("main_xml_file",):
                {"type": str, "help": "Main jube XML"}
        }
    }

    # update subparser
    subparser_configuration["update"] = {
        "help": "Check if a newer JUBE version is available",
        "func": update_check
    }

    # log subparser
    subparser_configuration["log"] = {
        "help": "show benchmark logs",
        "func": show_log,
        "arguments": {
            ('dir',):
                {"metavar": "DIRECTORY", "nargs": "?",
                 "help": "benchmark directory", "default": "."},
            ('--command', "-c"):
                {"nargs": "+", "help": "show log for this command"},
            ("-i", "--id"):
                {"help": "use benchmarks given by id",
                 "nargs": "+"}
        }
    }

    # create subparser out of subparser configuration
    subparser = dict()
    for name, subparser_config in subparser_configuration.items():
        subparser[name] = \
            subparsers.add_parser(
                name, help=subparser_config.get("help", ""),
                description=jube2.help.HELP.get(name, ""),
                formatter_class=argparse.RawDescriptionHelpFormatter)
        subparser[name].set_defaults(func=subparser_config["func"])
        if "arguments" in subparser_config:
            for names, arg in subparser_config["arguments"].items():
                subparser[name].add_argument(*names, **arg)

    # help subparser
    subparser["help"] = \
        subparsers.add_parser('help', help='command help',
                              description="available commands or " +
                              "info elements: " +
                              ", ".join(sorted(jube2.help.HELP)))
    subparser["help"].add_argument('command', nargs='?',
                                   help="command or info element")
    subparser["help"].set_defaults(func=command_help)

    return parser, subparser


def main(command=None):
    """Parse the command line and run the requested command."""
    jube2.help.load_help()
    parser = _get_args_parser()[0]
    if command is None:
        args = parser.parse_args()
    else:
        args = parser.parse_args(command)

    jube2.conf.DEBUG_MODE = args.debug

<<<<<<< HEAD
    if args.verbose:
        args.hide_animation = True
=======
    # Set new umask if JUBE_GROUP_NAME is used
    current_mask = os.umask(0)
    if (jube2.util.check_and_get_group_id() is not None) and \
            (current_mask > 2):
        current_mask = 2
    os.umask(current_mask)

    if args.subparser:
        if args.func in [run_new_benchmark, continue_benchmarks,
                         analyse_benchmarks, benchmarks_results]:
            logger_config = "default"
        else:
            logger_config = "console"

        jube2.log.setup_logging(logger_config)
>>>>>>> 702b1b57

    if args.subparser:
        jube2.log.setup_logging(mode="console", verbose=args.verbose)

        if args.devel:
            args.func(args)
        else:
            try:
                args.func(args)
            except Exception as exeption:
                # Catch all possible Exceptions
                LOGGER.error("\n" + str(exeption))
                jube2.log.reset_logging()
                exit(1)
    else:
        parser.print_usage()
    jube2.log.reset_logging()

if __name__ == "__main__":
    main()<|MERGE_RESOLUTION|>--- conflicted
+++ resolved
@@ -65,15 +65,8 @@
     for benchmark_folder in found_benchmarks:
         benchmark = _load_existing_benchmark(benchmark_folder,
                                              load_analyse=False)
-<<<<<<< HEAD
-=======
         if benchmark is None:
             return
-        # Store current working dir
-        cwd = os.getenv("PWD")
-        # Change current working dir to benchmark_folder
-        os.chdir(benchmark_folder)
->>>>>>> 702b1b57
         jube2.info.print_benchmark_status(benchmark)
 
 
@@ -139,15 +132,8 @@
         for benchmark_folder in found_benchmarks:
             benchmark = \
                 _load_existing_benchmark(benchmark_folder, load_analyse=False)
-<<<<<<< HEAD
-=======
             if benchmark is None:
                 continue
-            # Store current working dir
-            cwd = os.getenv("PWD")
-            # Change current working dir to benchmark_folder
-            os.chdir(benchmark_folder)
->>>>>>> 702b1b57
             if args.step is None:
                 jube2.info.print_benchmark_info(benchmark)
             else:
@@ -189,19 +175,6 @@
 
 def show_log_single(args, benchmark_folder):
     """Show logs for a single benchmark"""
-<<<<<<< HEAD
-=======
-    benchmark = \
-        _load_existing_benchmark(benchmark_folder, restore_workpackages=False,
-                                 load_analyse=False)
-    if benchmark is None:
-        return
-    # Store current working dir
-    cwd = os.getenv("PWD")
-    # Change current working dir to benchmark_folder
-    os.chdir(benchmark_folder)
-
->>>>>>> 702b1b57
     # Find available logs
     available_logs = jube2.log.search_for_logs(benchmark_folder)
 
@@ -238,7 +211,6 @@
     if benchmarks is not None:
         benchmark = list(benchmarks.values())[0]
     else:
-        os.chdir(cwd)
         return None
 
     # Restore old benchmark id
@@ -410,16 +382,9 @@
 def _continue_benchmark(benchmark_folder, args):
     """Continue existing benchmark"""
     benchmark = _load_existing_benchmark(benchmark_folder)
-<<<<<<< HEAD
-=======
+
     if benchmark is None:
         return
-    # Store current working dir
-    cwd = os.getenv("PWD")
-
-    # Change current working dir to benchmark_folder
-    os.chdir(benchmark_folder)
->>>>>>> 702b1b57
 
     # Change logfile
     jube2.log.change_logfile_name(os.path.join(
@@ -826,26 +791,15 @@
 
     jube2.conf.DEBUG_MODE = args.debug
 
-<<<<<<< HEAD
     if args.verbose:
         args.hide_animation = True
-=======
+
     # Set new umask if JUBE_GROUP_NAME is used
     current_mask = os.umask(0)
     if (jube2.util.check_and_get_group_id() is not None) and \
             (current_mask > 2):
         current_mask = 2
     os.umask(current_mask)
-
-    if args.subparser:
-        if args.func in [run_new_benchmark, continue_benchmarks,
-                         analyse_benchmarks, benchmarks_results]:
-            logger_config = "default"
-        else:
-            logger_config = "console"
-
-        jube2.log.setup_logging(logger_config)
->>>>>>> 702b1b57
 
     if args.subparser:
         jube2.log.setup_logging(mode="console", verbose=args.verbose)

# JUBE Benchmarking Environment
# Copyright (C) 2008-2019
# Forschungszentrum Juelich GmbH, Juelich Supercomputing Centre
# http://www.fz-juelich.de/jsc/jube
#
# This program is free software: you can redistribute it and/or modify
# it under the terms of the GNU General Public License as published by
# the Free Software Foundation, either version 3 of the License, or
# any later version.
#
# This program is distributed in the hope that it will be useful,
# but WITHOUT ANY WARRANTY; without even the implied warranty of
# MERCHANTABILITY or FITNESS FOR A PARTICULAR PURPOSE.  See the
# GNU General Public License for more details.
#
# You should have received a copy of the GNU General Public License
# along with this program.  If not, see <http://www.gnu.org/licenses/>.
"""CLI program"""

from __future__ import (print_function,
                        unicode_literals,
                        division)

import jube2.jubeio
import jube2.util.util
import jube2.util.output
import jube2.conf
import jube2.info
import jube2.help
import jube2.log
import jube2.completion

import sys
import os
import re
import shutil
from distutils.version import StrictVersion

try:
    from urllib.request import urlopen
except ImportError:
    from urllib import urlopen

try:
    import argparse
except ImportError:
    print("argparse module not available; either install it "
          "(https://pypi.python.org/pypi/argparse), or "
          "switch to a Python version that includes it.")
    sys.exit(1)

LOGGER = jube2.log.get_logger(__name__)


def continue_benchmarks(args):
    """Continue benchmarks"""
    found_benchmarks = search_for_benchmarks(args)
    jube2.conf.HIDE_ANIMATIONS = args.hide_animation
    for benchmark_folder in found_benchmarks:
        _continue_benchmark(benchmark_folder, args)


def status(args):
    """Show benchmark status"""
    found_benchmarks = search_for_benchmarks(args)
    for benchmark_folder in found_benchmarks:
        benchmark = _load_existing_benchmark(args, benchmark_folder,
                                             load_analyse=False)
        if benchmark is None:
            return
        jube2.info.print_benchmark_status(benchmark)


def benchmarks_results(args):
    """Show benchmark results"""
    found_benchmarks = search_for_benchmarks(args)
    result_list = list()
    
    # Start with the newest benchmark to set the newest result configuration
    found_benchmarks.reverse()
    cnt = 0
    for benchmark_folder in found_benchmarks:
        if (args.num is None) or (cnt < args.num):
            result_list = _benchmark_result(benchmark_folder=benchmark_folder,
                                            args=args,
                                            result_list=result_list)
            cnt += 1
    for result_data in result_list:
        result_data.create_result(reverse=args.reverse)


def analyse_benchmarks(args):
    """Analyse benchmarks"""
    found_benchmarks = search_for_benchmarks(args)
    for benchmark_folder in found_benchmarks:
        _analyse_benchmark(benchmark_folder, args)


def remove_benchmarks(args):
    """Remove benchmarks"""
    found_benchmarks = search_for_benchmarks(args)
    for benchmark_folder in found_benchmarks:
        _remove_benchmark(benchmark_folder, args)


def command_help(args):
    """Show command help"""
    subparser = _get_args_parser()[1]
    if args.command is None:
        subparser["help"].print_help()
    elif args.command.lower() == "all":
        for key in sorted(jube2.help.HELP.keys()):
            print("{0}:".format(key))
            print(jube2.help.HELP[key])
    else:
        if args.command in jube2.help.HELP:
            if args.command in subparser:
                subparser[args.command].print_help()
            else:
                print(jube2.help.HELP[args.command])
        else:
            print("no help found for {0}".format(args.command))
            subparser["help"].print_help()


def info(args):
    """Benchmark information"""
    if args.id is None:
        jube2.info.print_benchmarks_info(args.dir)
    else:
        found_benchmarks = search_for_benchmarks(args)
        for benchmark_folder in found_benchmarks:
            benchmark = \
                _load_existing_benchmark(args, benchmark_folder,
                                         load_analyse=False)
            if benchmark is None:
                continue
            if args.step is None:
                jube2.info.print_benchmark_info(benchmark)
            else:
                if args.step:
                    steps = args.step
                else:
                    steps = benchmark.steps.keys()
                # Set default csv_parametrization value to allow empty -c
                # option
                if args.csv_parametrization is None:
                    args.csv_parametrization = ","
                for step_name in steps:
                    jube2.info.print_step_info(
                        benchmark, step_name,
                        parametrization_only=args.parametrization,
                        parametrization_only_csv=args.csv_parametrization)


def update_check(args):
    """Check if a newer JUBE version is available."""
    try:
        website = urlopen(jube2.conf.UPDATE_VERSION_URL)
        version = website.read().decode().strip()
        if StrictVersion(jube2.conf.JUBE_VERSION) >= StrictVersion(version):
            LOGGER.info("Newest JUBE version {0} is already "
                        "installed.".format(jube2.conf.JUBE_VERSION))
        else:
            LOGGER.info(("Newer JUBE version {0} is available. "
                         "Currently installed version is {1}.\n"
                         "New version can be "
                         "downloaded here: {2}").format(
                version, jube2.conf.JUBE_VERSION,
                jube2.conf.UPDATE_URL))
    except IOError as ioe:
        raise IOError("Cannot connect to {0}: {1}".format(
            jube2.conf.UPDATE_VERSION_URL, str(ioe)))
    except ValueError as verr:
        raise ValueError("Cannot read version string from {0}: {1}".format(
            jube2.conf.UPDATE_VERSION_URL, str(verr)))


def show_log(args):
    """Show logs for benchmarks"""
    found_benchmarks = search_for_benchmarks(args)
    for benchmark_folder in found_benchmarks:
        show_log_single(args, benchmark_folder)


def show_log_single(args, benchmark_folder):
    """Show logs for a single benchmark"""
    # Find available logs
    available_logs = jube2.log.search_for_logs(benchmark_folder)

    # Use all available logs if none is selected ...
    if not args.command:
        matching = available_logs
        not_matching = list()
    # ... otherwise find intersection between available and
    # selected
    else:
        matching, not_matching = jube2.log.matching_logs(
            args.command, available_logs)

    # Output the log file
    for log in matching:
        jube2.log.log_print("BenchmarkID: {0} | Log: {1}".format(
            int(os.path.basename(benchmark_folder)), log))
        jube2.log.safe_output_logfile(log)

    # Inform user if any selected log was not found
    if not_matching:
        jube2.log.log_print("Could not find logs: {0}".format(
            ",".join(not_matching)))


def complete(args):
    """Handle shell completion"""
    jube2.completion.complete_function_bash(args)


def _load_existing_benchmark(args, benchmark_folder, restore_workpackages=True,
                             load_analyse=True):
    """Load an existing benchmark, given by directory benchmark_folder."""

    jube2.log.change_logfile_name(os.path.join(
        benchmark_folder, jube2.conf.LOGFILE_PARSE_NAME))

<<<<<<< HEAD
    # Add command line
    command = os.path.basename(sys.argv[0] + " ")
    for elem in sys.argv[1:]:
        command += elem + " " 
    LOGGER.debug("Command: " + command)
    
    # Add jube version
    LOGGER.debug("Version: " + jube2.conf.JUBE_VERSION)
    
=======
    #Add log information
    LOGGER.debug("Command: {0} {1}".format(
        os.path.basename(sys.argv[0])," ".join(sys.argv[1:])))
    LOGGER.debug("Version: {0}".format(jube2.conf.JUBE_VERSION))

>>>>>>> 503ea02a
    # Read existing benchmark configuration
    try:
        parser = jube2.jubeio.XMLParser(os.path.join(
            benchmark_folder, jube2.conf.CONFIGURATION_FILENAME),
            force=args.force, strict=args.strict)
        benchmarks = parser.benchmarks_from_xml()[0]
    except IOError as exeption:
        LOGGER.warning(str(exeption))
        return None

    # benchmarks can be None if version conflict was blocked
    if benchmarks is not None:
        # Only one single benchmark exist inside benchmarks
        benchmark = list(benchmarks.values())[0]
    else:
        return None

    # Restore old benchmark id
    benchmark.id = int(os.path.basename(benchmark_folder))

    if restore_workpackages:
        # Read existing workpackage information
        try:
            parser = jube2.jubeio.XMLParser(os.path.join(
                benchmark_folder, jube2.conf.WORKPACKAGES_FILENAME),
                force=args.force, strict=args.strict)
            workpackages, work_stat = parser.workpackages_from_xml(benchmark)
        except IOError as exeption:
            LOGGER.warning(str(exeption))
            return None
        benchmark.set_workpackage_information(workpackages, work_stat)

    if load_analyse and os.path.isfile(os.path.join(
            benchmark_folder, jube2.conf.ANALYSE_FILENAME)):
        # Read existing analyse data
        parser = jube2.jubeio.XMLParser(os.path.join(
            benchmark_folder, jube2.conf.ANALYSE_FILENAME),
            force=args.force, strict=args.strict)
        analyse_result = parser.analyse_result_from_xml()
        if analyse_result is not None:
            for analyser in benchmark.analyser.values():
                if analyser.name in analyse_result:
                    analyser.analyse_result = analyse_result[analyser.name]

    jube2.log.only_console_log()

    return benchmark


def manipulate_comments(args):
    """Manipulate benchmark comment"""
    found_benchmarks = search_for_benchmarks(args)
    for benchmark_folder in found_benchmarks:
        _manipulate_comment(benchmark_folder, args)


def search_for_benchmarks(args):
    """Search for existing benchmarks"""
    found_benchmarks = list()
    if not os.path.isdir(args.dir):
        raise OSError("Not a directory: \"{0}\"".format(args.dir))
    all_benchmarks = [
        os.path.join(args.dir, directory)
        for directory in os.listdir(args.dir)
        if os.path.isdir(os.path.join(args.dir, directory))]
    all_benchmarks.sort()
    if (args.id is not None) and ("all" not in args.id):
        for benchmark_id in args.id:
            if benchmark_id == "last":
                benchmark_id = jube2.util.util.get_current_id(args.dir)
            # Search for existing benchmark
            benchmark_id = int(benchmark_id)
            if benchmark_id < 0:
                benchmark_id = int(
                    os.path.basename(all_benchmarks[benchmark_id]))
            benchmark_folder = jube2.util.util.id_dir(args.dir, benchmark_id)
            if not os.path.isdir(benchmark_folder):
                raise OSError("Benchmark directory not found: \"{0}\""
                              .format(benchmark_folder))
            if not os.path.isfile(os.path.join(
                    benchmark_folder, jube2.conf.CONFIGURATION_FILENAME)):
                LOGGER.warning(("Configuration file \"{0}\" not found in " + 
                                "\"{1}\" or directory not readable.")
                               .format(jube2.conf.CONFIGURATION_FILENAME,
                                       benchmark_folder))
            if benchmark_folder not in found_benchmarks:
                found_benchmarks.append(benchmark_folder)
    else:
        if (args.id is not None) and ("all" in args.id):
            # Add all available benchmark folder
            found_benchmarks = all_benchmarks
        else:
            # Get highest benchmark id and build benchmark_folder
            benchmark_id = jube2.util.util.get_current_id(args.dir)
            benchmark_folder = jube2.util.util.id_dir(args.dir, benchmark_id)
            if os.path.isdir(benchmark_folder):
                found_benchmarks.append(benchmark_folder)
            else:
                raise OSError("No benchmark directory found in \"{0}\""
                              .format(args.dir))

    found_benchmarks = \
        [benchmark_folder for benchmark_folder in found_benchmarks if
         os.path.isfile(os.path.join(benchmark_folder,
                                     jube2.conf.CONFIGURATION_FILENAME))]

    found_benchmarks.sort()
    return found_benchmarks


def run_new_benchmark(args):
    """Start a new benchmark run"""

    jube2.conf.HIDE_ANIMATIONS = args.hide_animation
    jube2.conf.EXIT_ON_ERROR = args.error

    id_cnt = 0

    # Extract tags
    tags = args.tag
    if tags is not None:
        tags = set(tags)

    for path in args.files:
        # Setup Logging
        jube2.log.change_logfile_name(
            filename=os.path.join(os.path.dirname(path),
                                  jube2.conf.DEFAULT_LOGFILE_NAME))
<<<<<<< HEAD
        # Add command line
        command = os.path.basename(sys.argv[0] + " ")
        for elem in sys.argv[1:]:
            command += elem + " " 
        LOGGER.debug("Command: " + command)
        
        # Add jube version
        LOGGER.debug("Version: " + jube2.conf.JUBE_VERSION)
        
=======


        #Add log information
        LOGGER.debug("Command: {0} {1}".format(
            os.path.basename(sys.argv[0])," ".join(sys.argv[1:])))
        LOGGER.debug("Version: {0}".format(jube2.conf.JUBE_VERSION))

>>>>>>> 503ea02a
        # Read new benchmarks
        if args.include_path is not None:
            include_pathes = [include_path for include_path in
                              args.include_path if include_path != ""]
        else:
            include_pathes = None
        parser = jube2.jubeio.XMLParser(path, tags, include_pathes, args.force,
                                        args.strict)
        benchmarks, only_bench, not_bench = parser.benchmarks_from_xml()

        # Add new comment
        if args.comment is not None:
            for benchmark in benchmarks.values():
                benchmark.comment = re.sub(r"\s+", " ", args.comment)

        # CLI input overwrite fileinput
        if args.only_bench:
            only_bench = args.only_bench
        if args.not_bench:
            not_bench = args.not_bench

        # No specific -> do all
        if len(only_bench) == 0 and benchmarks is not None:
            only_bench = list(benchmarks)

        for bench_name in only_bench:
            if bench_name in not_bench:
                continue
            bench = benchmarks[bench_name]
            # Set user defined id
            if (args.id is not None) and (len(args.id) > id_cnt):
                if args.id[id_cnt] < 0:
                    LOGGER.warning("Negative ids are not allowed. Skipping id "
                                   "'{}'.".format(args.id[id_cnt]))
                    id_cnt += 1
                    continue
                bench.id = args.id[id_cnt]
                id_cnt += 1
            bench.new_run()
            # Run analyse
            if args.analyse or args.result:
                jube2.log.change_logfile_name(os.path.join(
                    bench.bench_dir, jube2.conf.LOGFILE_ANALYSE_NAME))
                bench.analyse()

            # Create result data
            if args.result:
                jube2.log.change_logfile_name(os.path.join(
                    bench.bench_dir, jube2.conf.LOGFILE_RESULT_NAME))
                bench.create_result(show=True)

            # Clean up when using debug mode
            if jube2.conf.DEBUG_MODE:
                bench.delete_bench_dir()

        # Reset logging
        jube2.log.only_console_log()


def _continue_benchmark(benchmark_folder, args):
    """Continue existing benchmark"""

    jube2.conf.EXIT_ON_ERROR = args.error

    benchmark = _load_existing_benchmark(args, benchmark_folder)

    if benchmark is None:
        return

    # Change logfile
    jube2.log.change_logfile_name(os.path.join(
        benchmark_folder, jube2.conf.LOGFILE_CONTINUE_NAME))

    # Run existing benchmark
    benchmark.run()

    # Run analyse
    if args.analyse or args.result:
        jube2.log.change_logfile_name(os.path.join(
            benchmark_folder, jube2.conf.LOGFILE_ANALYSE_NAME))
        benchmark.analyse()

    # Create result data
    if args.result:
        jube2.log.change_logfile_name(os.path.join(
            benchmark_folder, jube2.conf.LOGFILE_RESULT_NAME))
        benchmark.create_result(show=True)

    # Clean up when using debug mode
    if jube2.conf.DEBUG_MODE:
        benchmark.reset_all_workpackages()

    # Reset logging
    jube2.log.only_console_log()


def _analyse_benchmark(benchmark_folder, args):
    """Analyse existing benchmark"""
    benchmark = _load_existing_benchmark(args, benchmark_folder,
                                         load_analyse=False)
    if benchmark is None:
        return

    # Update benchmark data
    _update_analyse_and_result(args, benchmark)

    # Change logfile
    jube2.log.change_logfile_name(os.path.join(
        benchmark_folder, jube2.conf.LOGFILE_ANALYSE_NAME))

    LOGGER.info(jube2.util.output.text_boxed(
        ("Analyse benchmark \"{0}\" id: {1}").format(benchmark.name,
                                                     benchmark.id)))
    benchmark.analyse()
    if os.path.isfile(
            os.path.join(benchmark_folder, jube2.conf.ANALYSE_FILENAME)):
        LOGGER.info(">>> Analyse data storage: {0}".format(os.path.join(
            benchmark_folder, jube2.conf.ANALYSE_FILENAME)))
    else:
        LOGGER.info(">>> Analyse data storage \"{0}\" not created!".format(
            os.path.join(benchmark_folder, jube2.conf.ANALYSE_FILENAME)))
    LOGGER.info(jube2.util.output.text_line())

    # Reset logging
    jube2.log.only_console_log()


def _benchmark_result(benchmark_folder, args, result_list=None):
    """Show benchmark result"""
    benchmark = _load_existing_benchmark(args, benchmark_folder)
    if result_list is None:
        result_list = list()

    if benchmark is None:
        return result_list

    if (args.update is None) and (args.tag is not None) and \
            (len(benchmark.tags & set(args.tag)) == 0):
        return result_list

    # Update benchmark data
    _update_analyse_and_result(args, benchmark)

    # Run benchmark analyse
    if args.analyse:
        jube2.log.change_logfile_name(os.path.join(
            benchmark_folder, jube2.conf.LOGFILE_ANALYSE_NAME))
        benchmark.analyse(show_info=False)

        # Change logfile
    jube2.log.change_logfile_name(os.path.join(
        benchmark_folder, jube2.conf.LOGFILE_RESULT_NAME))

    # Create benchmark results
    result_list = benchmark.create_result(only=args.only,
                                          data_list=result_list,
                                          style=args.style)

    # Reset logging
    jube2.log.only_console_log()

    return result_list


def _update_analyse_and_result(args, benchmark):
    """Update analyse and result data in given benchmark by using the
    given update file"""
    if args.update is not None:
        dirname = os.path.dirname(args.update)
        # Extract tags
        benchmark.add_tags(args.tag)
        tags = benchmark.tags
            
        # Read new benchmarks
        if args.include_path is not None:
            include_pathes = [include_path for include_path in
                              args.include_path if include_path != ""]
        else:
            include_pathes = None
        parser = jube2.jubeio.XMLParser(args.update, tags, include_pathes,
                                        args.force, args.strict)
        benchmarks = parser.benchmarks_from_xml()[0]

        # Update benchmark
        for bench in benchmarks.values():
            if bench.name == benchmark.name:
                benchmark.update_analyse_and_result(bench.patternsets,
                                                    bench.analyser,
                                                    bench.results,
                                                    bench.results_order,
                                                    dirname)
                break
        else:
            LOGGER.debug(("No benchmark data for benchmark {0} was found " + 
                          "while running update.").format(benchmark.name))


def _remove_benchmark(benchmark_folder, args):
    """Remove existing benchmark"""
    remove = True
    if not args.force:
        try:
            inp = raw_input("Really remove \"{0}\" (y/n):"
                            .format(benchmark_folder))
        except NameError:
            inp = input("Really remove \"{0}\" (y/n):"
                        .format(benchmark_folder))
        remove = inp.startswith("y")
    if remove:
        # Delete benchmark folder
        shutil.rmtree(benchmark_folder, ignore_errors=True)


def _manipulate_comment(benchmark_folder, args):
    """Change or append the comment in given benchmark."""
    benchmark = _load_existing_benchmark(args,
                                         benchmark_folder=benchmark_folder,
                                         restore_workpackages=False,
                                         load_analyse=False)
    if benchmark is None:
        return

    # Change benchmark comment
    if args.append:
        comment = benchmark.comment + args.comment
    else:
        comment = args.comment
    benchmark.comment = re.sub(r"\s+", " ", comment)
    benchmark.write_benchmark_configuration(
        os.path.join(benchmark_folder,
                     jube2.conf.CONFIGURATION_FILENAME), outpath="..")


def gen_parser_conf():
    """Generate dict with parser information"""
    config = (
        (("-V", "--version"),
         {"help": "show version",
          "action": "version",
          "version": "JUBE, version {0}".format(
              jube2.conf.JUBE_VERSION)}),
        (("-v", "--verbose"),
         {"help": "enable verbose console output (use -vv to " + 
                  "show stdout during execution and -vvv to " + 
                  "show log and stdout)",
          "action": "count",
          "default": 0}),
        (("--debug",),
         {"action": "store_true",
          "help": 'use debugging mode'}),
        (("--force",),
         {"action": "store_true",
          "help": 'skip version check'}),
        (("--strict",),
         {"action": "store_true",
          "help": 'force need for correct version'}),
        (("--devel",),
         {"action": "store_true",
          "help": 'show development related information'})
    )

    return config


def gen_subparser_conf():
    """Generate dict with subparser information"""
    subparser_configuration = dict()

    # run subparser
    subparser_configuration["run"] = {
        "help": "processes benchmark",
        "func": run_new_benchmark,
        "arguments": {
            ("files",):
                {"metavar": "FILE", "nargs": "+", "help": "input file"},
            ("--only-bench",):
                {"nargs": "+", "help": "only run benchmark"},
            ("--not-bench",):
                {"nargs": "+", "help": "do not run benchmark"},
            ("-t", "--tag"):
                {"nargs": "+", "help": "select tags"},
            ("-i", "--id"):
                {"type": int, "help": "use specific benchmark id",
                 "nargs": "+"},
            ("-e", "--error"):
                {"action": "store_true", "help": "exit on error"},
            ("--hide-animation",):
                {"action": "store_true", "help": "hide animations"},
            ("--include-path",):
                {"nargs": "+", "help": "directory containing include files"},
            ("-a", "--analyse"):
                {"action": "store_true", "help": "run analyse"},
            ("-r", "--result"):
                {"action": "store_true", "help": "show results"},
            ("-m", "--comment"):
                {"help": "add comment"}
        }
    }

    # continue subparser
    subparser_configuration["continue"] = {
        "help": "continue benchmark",
        "func": continue_benchmarks,
        "arguments": {
            ("dir",):
                {"metavar": "DIRECTORY", "nargs": "?",
                 "help": "benchmark directory", "default": "."},
            ("-i", "--id"):
                {"help": "use benchmarks given by id",
                 "nargs": "+"},
            ("--hide-animation",):
                {"action": "store_true", "help": "hide animations"},
            ("-e", "--error"):
                {"action": "store_true", "help": "exit on error"},
            ("-a", "--analyse"):
                {"action": "store_true", "help": "run analyse"},
            ("-r", "--result"):
                {"action": "store_true", "help": "show results"}
        }
    }

    # analyse subparser
    subparser_configuration["analyse"] = {
        "help": "analyse benchmark",
        "func": analyse_benchmarks,
        "arguments": {
            ("dir",):
                {"metavar": "DIRECTORY", "nargs": "?",
                 "help": "benchmark directory", "default": "."},
            ("-i", "--id"):
                {"help": "use benchmarks given by id",
                 "nargs": "+"},
            ("-u", "--update"):
                {"metavar": "UPDATE_FILE",
                 "help": "update analyse and result configuration"},
            ("--include-path",):
                {"nargs": "+", "help": "directory containing include files"},
            ("-t", "--tag"):
                {"nargs": "+", "help": "select tags"}
        }
    }

    # result subparser
    subparser_configuration["result"] = {
        "help": "show benchmark results",
        "func": benchmarks_results,
        "arguments": {
            ("dir",):
                {"metavar": "DIRECTORY", "nargs": "?",
                 "help": "benchmark directory", "default": "."},
            ("-i", "--id"):
                {"help": "use benchmarks given by id",
                 "nargs": "+"},
            ("-a", "--analyse"):
                {"action": "store_true",
                 "help": "run analyse before creating result"},
            ("-u", "--update"):
                {"metavar": "UPDATE_FILE",
                 "help": "update analyse and result configuration"},
            ("--include-path",):
                {"nargs": "+", "help": "directory containing include files"},
            ("-t", "--tag"):
                {"nargs": '+', "help": "select tags"},
            ("-o", "--only"):
                {"nargs": "+", "metavar": "RESULT_NAME",
                 "help": "only create results given by specific name"},
            ("-r", "--reverse"):
                {"help": "reverse benchmark output order",
                 "action": "store_true"},
            ("-n", "--num"):
                {"type": int, "help": "show only last N benchmarks"},
            ("-s", "--style"):
                {"help": "overwrites table style type",
                 "choices": ["pretty", "csv"]}
        }
    }

    # info subparser
    subparser_configuration["info"] = {
        "help": "benchmark information",
        "func": info,
        "arguments": {
            ('dir',):
                {"metavar": "DIRECTORY", "nargs": "?",
                 "help": "benchmark directory", "default": "."},
            ("-i", "--id"):
                {"help": "use benchmarks given by id",
                 "nargs": "+"},
            ("-s", "--step"):
                {"help": "show information for given step", "nargs": "*"},
            ("-p", "--parametrization"):
                {"help": "display only parametrization of given step",
                 "action": "store_true"},
            ("-c", "--csv-parametrization"):
                {"help": "display only parametrization of given step " + 
                 "using csv format", "nargs": "?", "default": False,
                 "metavar": "SEPARATOR"}
        }
    }

    # status subparser
    subparser_configuration["status"] = {
        "help": "show benchmark status",
        "func": status,
        "arguments": {
            ('dir',):
                {"metavar": "DIRECTORY", "nargs": "?",
                 "help": "benchmark directory", "default": "."},
            ("-i", "--id"):
                {"help": "use benchmarks given by id",
                 "nargs": "+"}
        }
    }

    # comment subparser
    subparser_configuration["comment"] = {
        "help": "comment handling",
        "func": manipulate_comments,
        "arguments": {
            ('comment',):
                {"help": "comment"},
            ('dir',):
                {"metavar": "DIRECTORY", "nargs": "?",
                 "help": "benchmark directory", "default": "."},
            ("-i", "--id"):
                {"help": "use benchmarks given by id",
                 "nargs": "+"},
            ("-a", "--append"):
                {"help": "append comment to existing one",
                 "action": 'store_true'}
        }
    }

    # remove subparser
    subparser_configuration["remove"] = {
        "help": "remove benchmark",
        "func": remove_benchmarks,
        "arguments": {
            ('dir',):
                {"metavar": "DIRECTORY", "nargs": "?",
                 "help": "benchmark directory", "default": "."},
            ("-i", "--id"):
                {"help": "use benchmarks given by id",
                 "nargs": "+"},
            ("-f", "--force"):
                {"help": "force removing, never prompt",
                 "action": "store_true"}
        }
    }

    # update subparser
    subparser_configuration["update"] = {
        "help": "Check if a newer JUBE version is available",
        "func": update_check
    }

    # log subparser
    subparser_configuration["log"] = {
        "help": "show benchmark logs",
        "func": show_log,
        "arguments": {
            ('dir',):
                {"metavar": "DIRECTORY", "nargs": "?",
                 "help": "benchmark directory", "default": "."},
            ('--command', "-c"):
                {"nargs": "+", "help": "show log for this command"},
            ("-i", "--id"):
                {"help": "use benchmarks given by id",
                 "nargs": "+"}
        }
    }

    # completion subparser
    subparser_configuration["complete"] = {
        "help": "generate shell completion "
                'usage: eval "$(jube complete)"',
        "func": complete,
        "arguments": {
            ('--command-name', "-c"):
                {"nargs": 1,
                 "help": "name of command to be completed",
                 "default": [os.path.basename(sys.argv[0])]},
        }
    }

    return subparser_configuration


def _get_args_parser():
    """Create argument parser"""
    parser = argparse.ArgumentParser()

    for args, kwargs in gen_parser_conf():
        parser.add_argument(*args, **kwargs)

    subparsers = parser.add_subparsers(dest="subparser", help='subparsers')

    subparser_configuration = gen_subparser_conf()

    # create subparser out of subparser configuration
    subparser = dict()
    for name, subparser_config in subparser_configuration.items():
        subparser[name] = \
            subparsers.add_parser(
                name, help=subparser_config.get("help", ""),
                description=jube2.help.HELP.get(name, ""),
                formatter_class=argparse.RawDescriptionHelpFormatter)
        subparser[name].set_defaults(func=subparser_config["func"])
        if "arguments" in subparser_config:
            for names, arg in subparser_config["arguments"].items():
                subparser[name].add_argument(*names, **arg)

    # create help key word overview
    help_keys = sorted(list(jube2.help.HELP) + ["ALL"])
    max_word_length = max(map(len, help_keys)) + 4
    # calculate max number of keyword columns
    max_columns = jube2.conf.DEFAULT_WIDTH // max_word_length
    # fill keyword list to match number of columns
    help_keys += [""] * (len(help_keys) % max_columns)
    help_keys = list(zip(*[iter(help_keys)] * max_columns))
    # create overview
    help_overview = jube2.util.output.text_table(help_keys, separator="   ",
                                                 align_right=False)

    # help subparser
    subparser["help"] = \
        subparsers.add_parser(
            'help', help='command help',
            formatter_class=argparse.RawDescriptionHelpFormatter,
            description="available commands or info elements: \n" + 
            help_overview)
    subparser["help"].add_argument('command', nargs='?',
                                   help="command or info element")
    subparser["help"].set_defaults(func=command_help)

    return parser, subparser


def main(command=None):
    """Parse the command line and run the requested command."""
    
    jube2.help.load_help()
    parser = _get_args_parser()[0]
    if command is None:
        args = parser.parse_args()
    else:
        args = parser.parse_args(command)
    
    for elem in args.tag:
        elem = str(elem)
      
    jube2.conf.DEBUG_MODE = args.debug
    jube2.conf.VERBOSE_LEVEL = args.verbose

    if jube2.conf.VERBOSE_LEVEL > 0:
        args.hide_animation = True

    # Set new umask if JUBE_GROUP_NAME is used
    current_mask = os.umask(0)
    if (jube2.util.util.check_and_get_group_id() is not None) and \
            (current_mask > 2):
        current_mask = 2
    os.umask(current_mask)

    if args.subparser:
        jube2.log.setup_logging(mode="console",
                                verbose=(jube2.conf.VERBOSE_LEVEL == 1) or
                                        (jube2.conf.VERBOSE_LEVEL == 3))
        if args.devel:
            args.func(args)
        else:
            try:
                args.func(args)
            except Exception as exeption:
                # Catch all possible Exceptions
                LOGGER.error("\n" + str(exeption))
                jube2.log.reset_logging()
                exit(1)
    else:
        parser.print_usage()
    jube2.log.reset_logging()


if __name__ == "__main__":
    main()<|MERGE_RESOLUTION|>--- conflicted
+++ resolved
@@ -222,23 +222,11 @@
     jube2.log.change_logfile_name(os.path.join(
         benchmark_folder, jube2.conf.LOGFILE_PARSE_NAME))
 
-<<<<<<< HEAD
-    # Add command line
-    command = os.path.basename(sys.argv[0] + " ")
-    for elem in sys.argv[1:]:
-        command += elem + " " 
-    LOGGER.debug("Command: " + command)
-    
-    # Add jube version
-    LOGGER.debug("Version: " + jube2.conf.JUBE_VERSION)
-    
-=======
     #Add log information
     LOGGER.debug("Command: {0} {1}".format(
         os.path.basename(sys.argv[0])," ".join(sys.argv[1:])))
     LOGGER.debug("Version: {0}".format(jube2.conf.JUBE_VERSION))
 
->>>>>>> 503ea02a
     # Read existing benchmark configuration
     try:
         parser = jube2.jubeio.XMLParser(os.path.join(
@@ -367,25 +355,12 @@
         jube2.log.change_logfile_name(
             filename=os.path.join(os.path.dirname(path),
                                   jube2.conf.DEFAULT_LOGFILE_NAME))
-<<<<<<< HEAD
-        # Add command line
-        command = os.path.basename(sys.argv[0] + " ")
-        for elem in sys.argv[1:]:
-            command += elem + " " 
-        LOGGER.debug("Command: " + command)
-        
-        # Add jube version
-        LOGGER.debug("Version: " + jube2.conf.JUBE_VERSION)
-        
-=======
-
 
         #Add log information
         LOGGER.debug("Command: {0} {1}".format(
             os.path.basename(sys.argv[0])," ".join(sys.argv[1:])))
         LOGGER.debug("Version: {0}".format(jube2.conf.JUBE_VERSION))
 
->>>>>>> 503ea02a
         # Read new benchmarks
         if args.include_path is not None:
             include_pathes = [include_path for include_path in

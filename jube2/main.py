# JUBE Benchmarking Environment
# Copyright (C) 2008-2022
# Forschungszentrum Juelich GmbH, Juelich Supercomputing Centre
# http://www.fz-juelich.de/jsc/jube
#
# This program is free software: you can redistribute it and/or modify
# it under the terms of the GNU General Public License as published by
# the Free Software Foundation, either version 3 of the License, or
# any later version.
#
# This program is distributed in the hope that it will be useful,
# but WITHOUT ANY WARRANTY; without even the implied warranty of
# MERCHANTABILITY or FITNESS FOR A PARTICULAR PURPOSE.  See the
# GNU General Public License for more details.
#
# You should have received a copy of the GNU General Public License
# along with this program.  If not, see <http://www.gnu.org/licenses/>.
"""CLI program"""

from __future__ import (print_function,
                        unicode_literals,
                        division)

import jube2.jubeio
import jube2.util.util
import jube2.util.output
import jube2.conf
import jube2.info
import jube2.help
import jube2.log
import jube2.completion

import sys
import os
import re
import shutil
from distutils.version import StrictVersion

try:
    from urllib.request import urlopen
except ImportError:
    from urllib import urlopen

try:
    import argparse
except ImportError:
    print("argparse module not available; either install it "
          "(https://pypi.python.org/pypi/argparse), or "
          "switch to a Python version that includes it.")
    sys.exit(1)

LOGGER = jube2.log.get_logger(__name__)


def continue_benchmarks(args):
    """Continue benchmarks"""
    found_benchmarks = search_for_benchmarks(args)
    jube2.conf.HIDE_ANIMATIONS = args.hide_animation
    for benchmark_folder in found_benchmarks:
        _continue_benchmark(benchmark_folder, args)


def status(args):
    """Show benchmark status"""
    found_benchmarks = search_for_benchmarks(args)
    for benchmark_folder in found_benchmarks:
        benchmark = _load_existing_benchmark(args, benchmark_folder,
                                             load_analyse=False)
        if benchmark is None:
            return
        jube2.info.print_benchmark_status(benchmark)


def benchmarks_results(args):
    """Show benchmark results"""
    found_benchmarks = search_for_benchmarks(args)
    result_list = list()

    # Start with the newest benchmark to set the newest result configuration
    found_benchmarks.reverse()
    cnt = 0
    for benchmark_folder in found_benchmarks:
        if (args.num is None) or (cnt < args.num):
            result_list = _benchmark_result(benchmark_folder=benchmark_folder,
                                            args=args,
                                            result_list=result_list,
                                            display_only = args.display_only, 
                                            masking = args.masking)
            cnt += 1
    for result_data in result_list:
        result_data.create_result(reverse=args.reverse)


def analyse_benchmarks(args):
    """Analyse benchmarks"""
    found_benchmarks = search_for_benchmarks(args)
    for benchmark_folder in found_benchmarks:
        _analyse_benchmark(benchmark_folder, args)


def remove_benchmarks(args):
    """Remove benchmarks or workpackages"""
    if(args.workpackage is not None):
        # If a workpackage id is provided by the user, only specific
        # workpackages will be removed
        found_workpackages = search_for_workpackage(args)
        for workpackage in found_workpackages:
            _remove_workpackage(workpackage, args)
    else:
        # Delete complete benchmarks
        found_benchmarks = search_for_benchmarks(args)
        for benchmark_folder in found_benchmarks:
            _remove_benchmark(benchmark_folder, args)


def command_help(args):
    """Show command help"""
    subparser = _get_args_parser()[1]
    if args.command is None:
        subparser["help"].print_help()
    elif args.command.lower() == "all":
        for key in sorted(jube2.help.HELP.keys()):
            print("{0}:".format(key))
            print(jube2.help.HELP[key])
    else:
        if args.command in jube2.help.HELP:
            if args.command in subparser:
                subparser[args.command].print_help()
            else:
                print(jube2.help.HELP[args.command])
        else:
            print("no help found for {0}".format(args.command))
            subparser["help"].print_help()


def info(args):
    """Benchmark information"""
    if args.id is None:
        jube2.info.print_benchmarks_info(args.dir)
    else:
        found_benchmarks = search_for_benchmarks(args)
        for benchmark_folder in found_benchmarks:
            benchmark = \
                _load_existing_benchmark(args, benchmark_folder,
                                         load_analyse=False)
            if benchmark is None:
                continue
            if args.step is None:
                jube2.info.print_benchmark_info(benchmark)
            else:
                if args.step:
                    steps = args.step
                else:
                    steps = benchmark.steps.keys()
                # Set default csv_parametrization value to allow empty -c
                # option
                if args.csv_parametrization is None:
                    args.csv_parametrization = ","
                for step_name in steps:
                    jube2.info.print_step_info(
                        benchmark, step_name,
                        parametrization_only=args.parametrization,
                        parametrization_only_csv=args.csv_parametrization)


def update_check(args):
    """Check if a newer JUBE version is available."""
    try:
        website = urlopen(jube2.conf.UPDATE_VERSION_URL)
        version = website.read().decode().strip()
        if StrictVersion(jube2.conf.JUBE_VERSION) >= StrictVersion(version):
            LOGGER.info("Newest JUBE version {0} is already "
                        "installed.".format(jube2.conf.JUBE_VERSION))
        else:
            LOGGER.info(("Newer JUBE version {0} is available. "
                         "Currently installed version is {1}.\n"
                         "New version can be "
                         "downloaded here: {2}").format(
                version, jube2.conf.JUBE_VERSION,
                jube2.conf.UPDATE_URL))
    except IOError as ioe:
        raise IOError("Cannot connect to {0}: {1}".format(
            jube2.conf.UPDATE_VERSION_URL, str(ioe)))
    except ValueError as verr:
        raise ValueError("Cannot read version string from {0}: {1}".format(
            jube2.conf.UPDATE_VERSION_URL, str(verr)))


def show_log(args):
    """Show logs for benchmarks"""
    found_benchmarks = search_for_benchmarks(args)
    for benchmark_folder in found_benchmarks:
        show_log_single(args, benchmark_folder)


def show_log_single(args, benchmark_folder):
    """Show logs for a single benchmark"""
    # Find available logs
    available_logs = jube2.log.search_for_logs(benchmark_folder)

    # Use all available logs if none is selected ...
    if not args.command:
        matching = available_logs
        not_matching = list()
    # ... otherwise find intersection between available and
    # selected
    else:
        matching, not_matching = jube2.log.matching_logs(
            args.command, available_logs)

    # Output the log file
    for log in matching:
        jube2.log.log_print("BenchmarkID: {0} | Log: {1}".format(
            int(os.path.basename(benchmark_folder)), log))
        jube2.log.safe_output_logfile(log)

    # Inform user if any selected log was not found
    if not_matching:
        jube2.log.log_print("Could not find logs: {0}".format(
            ",".join(not_matching)))


def complete(args):
    """Handle shell completion"""
    jube2.completion.complete_function_bash(args)


def _load_existing_benchmark(args, benchmark_folder, restore_workpackages=True,
                             load_analyse=True):
    """Load an existing benchmark, given by directory benchmark_folder."""

    jube2.log.change_logfile_name(os.path.join(
        benchmark_folder, jube2.conf.LOGFILE_PARSE_NAME))

    # Add log information
    LOGGER.debug("Command: {0} {1}".format(
        os.path.basename(sys.argv[0]), " ".join(sys.argv[1:])))
    LOGGER.debug("Version: {0}".format(jube2.conf.JUBE_VERSION))

    # Read existing benchmark configuration
    try:
        parser = jube2.jubeio.Parser(os.path.join(
            benchmark_folder, jube2.conf.CONFIGURATION_FILENAME),
            force=args.force, strict=args.strict)
        benchmarks = parser.benchmarks_from_xml()[0]
    except IOError as exeption:
        LOGGER.warning(str(exeption))
        return None

    # benchmarks can be None if version conflict was blocked
    if benchmarks is not None:
        # Only one single benchmark exist inside benchmarks
        benchmark = list(benchmarks.values())[0]
    else:
        return None

    # Restore old benchmark id
    benchmark.id = int(os.path.basename(benchmark_folder))

    if restore_workpackages:
        # Read existing workpackage information
        try:
            parser = jube2.jubeio.Parser(os.path.join(
                benchmark_folder, jube2.conf.WORKPACKAGES_FILENAME),
                force=args.force, strict=args.strict)
            workpackages, work_stat = parser.workpackages_from_xml(benchmark)
        except IOError as exeption:
            LOGGER.warning(str(exeption))
            return None
        benchmark.set_workpackage_information(workpackages, work_stat)

    if load_analyse and os.path.isfile(os.path.join(
            benchmark_folder, jube2.conf.ANALYSE_FILENAME)):
        # Read existing analyse data
        parser = jube2.jubeio.Parser(os.path.join(
            benchmark_folder, jube2.conf.ANALYSE_FILENAME),
            force=args.force, strict=args.strict)
        analyse_result = parser.analyse_result_from_xml()
        if analyse_result is not None:
            for analyser in benchmark.analyser.values():
                if analyser.name in analyse_result:
                    analyser.analyse_result = analyse_result[analyser.name]

    jube2.log.only_console_log()

    return benchmark


def manipulate_comments(args):
    """Manipulate benchmark comment"""
    found_benchmarks = search_for_benchmarks(args)
    for benchmark_folder in found_benchmarks:
        _manipulate_comment(benchmark_folder, args)


def search_for_benchmarks(args):
    """Search for existing benchmarks"""
    found_benchmarks = list()
    if not os.path.isdir(args.dir):
        raise OSError("Not a directory: \"{0}\"".format(args.dir))
    all_benchmarks = [
        os.path.join(args.dir, directory)
        for directory in os.listdir(args.dir)
        if os.path.isdir(os.path.join(args.dir, directory))]
    all_benchmarks.sort()
    if (args.id is not None) and ("all" not in args.id):
        for benchmark_id in args.id:
            if benchmark_id == "last":
                benchmark_id = jube2.util.util.get_current_id(args.dir)
            # Search for existing benchmark
            benchmark_id = int(benchmark_id)
            if benchmark_id < 0:
                benchmark_id = int(
                    os.path.basename(all_benchmarks[benchmark_id]))
            benchmark_folder = jube2.util.util.id_dir(args.dir, benchmark_id)
            if not os.path.isdir(benchmark_folder):
                raise OSError("Benchmark directory not found: \"{0}\""
                              .format(benchmark_folder))
            if not os.path.isfile(os.path.join(
                    benchmark_folder, jube2.conf.CONFIGURATION_FILENAME)):
                LOGGER.warning(("Configuration file \"{0}\" not found in " +
                                "\"{1}\" or directory not readable.")
                               .format(jube2.conf.CONFIGURATION_FILENAME,
                                       benchmark_folder))
            if benchmark_folder not in found_benchmarks:
                found_benchmarks.append(benchmark_folder)
    else:
        if (args.id is not None) and ("all" in args.id):
            # Add all available benchmark folder
            found_benchmarks = all_benchmarks
        else:
            # Get highest benchmark id and build benchmark_folder
            benchmark_id = jube2.util.util.get_current_id(args.dir)
            benchmark_folder = jube2.util.util.id_dir(args.dir, benchmark_id)
            if os.path.isdir(benchmark_folder):
                found_benchmarks.append(benchmark_folder)
            else:
                raise OSError("No benchmark directory found in \"{0}\""
                              .format(args.dir))

    found_benchmarks = \
        [benchmark_folder for benchmark_folder in found_benchmarks if
         os.path.isfile(os.path.join(benchmark_folder,
                                     jube2.conf.CONFIGURATION_FILENAME))]

    found_benchmarks.sort()
    return found_benchmarks


def search_for_workpackage(args):
    """Search for existing workpackages"""
    found_benchmarks = search_for_benchmarks(args)
    found_workpackages = list()
    for benchmark_folder in found_benchmarks:
        benchmark = \
            _load_existing_benchmark(args, benchmark_folder,
                                     load_analyse=False)
        if benchmark is not None:
            for wp_id in args.workpackage:
                if benchmark.workpackage_by_id(int(wp_id)) is None:
                    raise RuntimeError(("No workpackage \"{0}\" found " +
                                        "in benchmark \"{1}\".")
                                       .format(wp_id, benchmark.id))
                else:
                    found_workpackages.append(
                        benchmark.workpackage_by_id(int(wp_id)))
    return found_workpackages


def run_new_benchmark(args):
    """Start a new benchmark run"""

    jube2.conf.HIDE_ANIMATIONS = args.hide_animation
    jube2.conf.EXIT_ON_ERROR = args.error

    id_cnt = 0

    # Extract tags
    tags = args.tag
    if tags is not None:
        tags = set(tags)

    for path in args.files:
        # Setup Logging
        jube2.log.change_logfile_name(
            filename=os.path.join(os.path.dirname(path),
                                  jube2.conf.DEFAULT_LOGFILE_NAME))

        # Add log information
        LOGGER.debug("Command: {0} {1}".format(
            os.path.basename(sys.argv[0]), " ".join(sys.argv[1:])))
        LOGGER.debug("Version: {0}".format(jube2.conf.JUBE_VERSION))

        # Read new benchmarks
        if args.include_path is not None:
            include_pathes = [include_path for include_path in
                              args.include_path if include_path != ""]
        else:
            include_pathes = None
        parser = jube2.jubeio.Parser(path, tags, include_pathes,
                                     args.force, args.strict)
        benchmarks, only_bench, not_bench = parser.benchmarks_from_xml()

        # Add new comment
        if args.comment is not None:
            for benchmark in benchmarks.values():
                benchmark.comment = re.sub(r"\s+", " ", args.comment)

        # CLI input overwrite fileinput
        if args.only_bench:
            only_bench = args.only_bench
        if args.not_bench:
            not_bench = args.not_bench

        # No specific -> do all
        if len(only_bench) == 0 and benchmarks is not None:
            only_bench = list(benchmarks)

        for bench_name in only_bench:
            if bench_name in not_bench:
                continue
            bench = benchmarks[bench_name]
            # Set user defined id
            if (args.id is not None) and (len(args.id) > id_cnt):
                if args.id[id_cnt] < 0:
                    LOGGER.warning("Negative ids are not allowed. Skipping id "
                                   "'{}'.".format(args.id[id_cnt]))
                    id_cnt += 1
                    continue
                bench.id = args.id[id_cnt]
                id_cnt += 1
            # Change runtime outpath if specified
            if args.outpath is not None:
                bench.outpath = args.outpath
            # Start benchmark run
            bench.new_run()
            # Run analyse
            if args.analyse or args.result:
                jube2.log.change_logfile_name(os.path.join(
                    bench.bench_dir, jube2.conf.LOGFILE_ANALYSE_NAME))
                bench.analyse()

            # Create result data
            if args.result:
                jube2.log.change_logfile_name(os.path.join(
                    bench.bench_dir, jube2.conf.LOGFILE_RESULT_NAME))
                bench.create_result(show=True)

            # Clean up when using debug mode
            if jube2.conf.DEBUG_MODE:
                bench.delete_bench_dir()

        # Reset logging
        jube2.log.only_console_log()


def _continue_benchmark(benchmark_folder, args):
    """Continue existing benchmark"""

    jube2.conf.EXIT_ON_ERROR = args.error

    benchmark = _load_existing_benchmark(args, benchmark_folder)

    if benchmark is None:
        return

    # Change logfile
    jube2.log.change_logfile_name(os.path.join(
        benchmark_folder, jube2.conf.LOGFILE_CONTINUE_NAME))

    # Run existing benchmark
    benchmark.run()

    # Run analyse
    if args.analyse or args.result:
        jube2.log.change_logfile_name(os.path.join(
            benchmark_folder, jube2.conf.LOGFILE_ANALYSE_NAME))
        benchmark.analyse()

    # Create result data
    if args.result:
        jube2.log.change_logfile_name(os.path.join(
            benchmark_folder, jube2.conf.LOGFILE_RESULT_NAME))
        benchmark.create_result(show=True)

    # Clean up when using debug mode
    if jube2.conf.DEBUG_MODE:
        benchmark.reset_all_workpackages()

    # Reset logging
    jube2.log.only_console_log()


def _analyse_benchmark(benchmark_folder, args):
    """Analyse existing benchmark"""
    benchmark = _load_existing_benchmark(args, benchmark_folder,
                                         load_analyse=False)
    if benchmark is None:
        return

    # Update benchmark data
    _update_analyse_and_result(args, benchmark)

    # Change logfile
    jube2.log.change_logfile_name(os.path.join(
        benchmark_folder, jube2.conf.LOGFILE_ANALYSE_NAME))

    LOGGER.info(jube2.util.output.text_boxed(
        ("Analyse benchmark \"{0}\" id: {1}").format(benchmark.name,
                                                     benchmark.id)))
    benchmark.analyse()
    if os.path.isfile(
            os.path.join(benchmark_folder, jube2.conf.ANALYSE_FILENAME)):
        LOGGER.info(">>> Analyse data storage: {0}".format(os.path.join(
            benchmark_folder, jube2.conf.ANALYSE_FILENAME)))
    else:
        LOGGER.info(">>> Analyse data storage \"{0}\" not created!".format(
            os.path.join(benchmark_folder, jube2.conf.ANALYSE_FILENAME)))
    LOGGER.info(jube2.util.output.text_line())

    # Reset logging
    jube2.log.only_console_log()


def _benchmark_result(benchmark_folder, args, result_list=None,
                      display_only = None, masking = None):
    """Show benchmark result"""
    benchmark = _load_existing_benchmark(args, benchmark_folder)
    if result_list is None:
        result_list = list()

    if benchmark is None:
        return result_list

    if (args.update is None) and (args.tag is not None) and \
            (len(benchmark.tags & set(args.tag)) == 0):
        return result_list

    # Update benchmark data
    _update_analyse_and_result(args, benchmark)

    # Run benchmark analyse
    if args.analyse:
        jube2.log.change_logfile_name(os.path.join(
            benchmark_folder, jube2.conf.LOGFILE_ANALYSE_NAME))
        benchmark.analyse(show_info=False)

        # Change logfile
    jube2.log.change_logfile_name(os.path.join(
        benchmark_folder, jube2.conf.LOGFILE_RESULT_NAME))

    # Create benchmark results
    result_list = benchmark.create_result(only=args.only,
                                          data_list=result_list,
                                          style=args.style,
                                          display_only = display_only, 
                                          masking = masking)

    # Reset logging
    jube2.log.only_console_log()

    return result_list


def _update_analyse_and_result(args, benchmark):
    """Update analyse and result data in given benchmark by using the
    given update file"""
    if args.update is not None:
        dirname = os.path.dirname(args.update)
        # Extract tags
        benchmark.add_tags(args.tag)
        tags = benchmark.tags

        # Read new benchmarks
        if args.include_path is not None:
            include_pathes = [include_path for include_path in
                              args.include_path if include_path != ""]
        else:
            include_pathes = None
        parser = jube2.jubeio.Parser(args.update, tags, include_pathes,
                                     args.force, args.strict)
        benchmarks = parser.benchmarks_from_xml()[0]

        # Update benchmark
        for bench in benchmarks.values():
            if bench.name == benchmark.name:
                benchmark.update_analyse_and_result(bench.patternsets,
                                                    bench.analyser,
                                                    bench.results,
                                                    bench.results_order,
                                                    dirname)
                break
        else:
            LOGGER.debug(("No benchmark data for benchmark {0} was found " +
                          "while running update.").format(benchmark.name))


def _remove_benchmark(benchmark_folder, args):
    """Remove existing benchmark"""
    remove = True
    if not args.force:
        try:
            inp = raw_input("Really remove \"{0}\" (y/n):"
                            .format(benchmark_folder))
        except NameError:
            inp = input("Really remove \"{0}\" (y/n):"
                        .format(benchmark_folder))
        remove = inp.startswith("y")
    if remove:
        # Delete benchmark folder
        shutil.rmtree(benchmark_folder, ignore_errors=True)


def _remove_workpackage(workpackage, args):
    """Remove existing workpackages"""
    remove = True
    # Ignore deleted/unstarted workpackages
    if workpackage.started:
        if not args.force:
            try:
                inp = raw_input(("Really remove \"{0}\" and its dependent " +
                                 "workpackages (y/n):")
                                .format(workpackage.workpackage_dir))
            except NameError:
                inp = input(("Really remove \"{0}\" and its dependent " +
                             "workpackages (y/n):")
                            .format(workpackage.workpackage_dir))
            remove = inp.startswith("y")
        if remove:
            workpackage.remove()
            workpackage.benchmark.write_workpackage_information(
                os.path.join(workpackage.benchmark.bench_dir,
                             jube2.conf.WORKPACKAGES_FILENAME))


def _manipulate_comment(benchmark_folder, args):
    """Change or append the comment in given benchmark."""
    benchmark = _load_existing_benchmark(args,
                                         benchmark_folder=benchmark_folder,
                                         restore_workpackages=False,
                                         load_analyse=False)
    if benchmark is None:
        return

    # Change benchmark comment
    if args.append:
        comment = benchmark.comment + args.comment
    else:
        comment = args.comment
    benchmark.comment = re.sub(r"\s+", " ", comment)
    benchmark.write_benchmark_configuration(
        os.path.join(benchmark_folder,
                     jube2.conf.CONFIGURATION_FILENAME), outpath="..")


def gen_parser_conf():
    """Generate dict with parser information"""
    config = (
        (("-V", "--version"),
         {"help": "show version",
          "action": "version",
          "version": "JUBE, version {0}".format(
              jube2.conf.JUBE_VERSION)}),
        (("-v", "--verbose"),
         {"help": "enable verbose console output (use -vv to " +
                  "show stdout during execution and -vvv to " +
                  "show log and stdout)",
          "action": "count",
          "default": 0}),
        (("--debug",),
         {"action": "store_true",
          "help": 'use debugging mode'}),
        (("--force",),
         {"action": "store_true",
          "help": 'skip version check'}),
        (("--strict",),
         {"action": "store_true",
          "help": 'force need for correct version'}),
        (("--devel",),
         {"action": "store_true",
          "help": 'show development related information'})
    )

    return config


def gen_subparser_conf():
    """Generate dict with subparser information"""
    subparser_configuration = dict()

    # run subparser
    subparser_configuration["run"] = {
        "help": "processes benchmark",
        "func": run_new_benchmark,
        "arguments": {
            ("files",):
                {"metavar": "FILE", "nargs": "+", "help": "input file"},
            ("--only-bench",):
                {"nargs": "+", "help": "only run benchmark"},
            ("--not-bench",):
                {"nargs": "+", "help": "do not run benchmark"},
            ("-t", "--tag"):
                {"nargs": "+", "help": "select tags"},
            ("-i", "--id"):
                {"type": int, "help": "use specific benchmark id",
                 "nargs": "+"},
            ("-e", "--error"):
                {"action": "store_true", "help": "exit on error"},
            ("--hide-animation",):
                {"action": "store_true", "help": "hide animations"},
            ("--include-path",):
                {"nargs": "+", "help": "directory containing include files"},
            ("-a", "--analyse"):
                {"action": "store_true", "help": "run analyse"},
            ("-r", "--result"):
                {"action": "store_true", "help": "show results"},
            ("-m", "--comment"):
                {"help": "add comment"},
            ("-o", "--outpath"):
                {"help": "overwrite outpath directory"}
        }
    }

    # continue subparser
    subparser_configuration["continue"] = {
        "help": "continue benchmark",
        "func": continue_benchmarks,
        "arguments": {
            ("dir",):
                {"metavar": "DIRECTORY", "nargs": "?",
                 "help": "benchmark directory", "default": "."},
            ("-i", "--id"):
                {"help": "use benchmarks given by id",
                 "nargs": "+"},
            ("--hide-animation",):
                {"action": "store_true", "help": "hide animations"},
            ("-e", "--error"):
                {"action": "store_true", "help": "exit on error"},
            ("-a", "--analyse"):
                {"action": "store_true", "help": "run analyse"},
            ("-r", "--result"):
                {"action": "store_true", "help": "show results"}
        }
    }

    # analyse subparser
    subparser_configuration["analyse"] = {
        "help": "analyse benchmark",
        "func": analyse_benchmarks,
        "arguments": {
            ("dir",):
                {"metavar": "DIRECTORY", "nargs": "?",
                 "help": "benchmark directory", "default": "."},
            ("-i", "--id"):
                {"help": "use benchmarks given by id",
                 "nargs": "+"},
            ("-u", "--update"):
                {"metavar": "UPDATE_FILE",
                 "help": "update analyse and result configuration"},
            ("--include-path",):
                {"nargs": "+", "help": "directory containing include files"},
            ("-t", "--tag"):
                {"nargs": "+", "help": "select tags"}
        }
    }

    # result subparser
    subparser_configuration["result"] = {
        "help": "show benchmark results",
        "func": benchmarks_results,
        "arguments": {
            ("dir",):
                {"metavar": "DIRECTORY", "nargs": "?",
                 "help": "benchmark directory", "default": "."},
            ("-i", "--id"):
                {"help": "use benchmarks given by id",
                 "nargs": "+"},
            ("-a", "--analyse"):
                {"action": "store_true",
                 "help": "run analyse before creating result"},
            ("-u", "--update"):
                {"metavar": "UPDATE_FILE",
                 "help": "update analyse and result configuration"},
            ("--include-path",):
                {"nargs": "+", "help": "directory containing include files"},
            ("-t", "--tag"):
                {"nargs": '+', "help": "select tags"},
            ("-o", "--only"):
                {"nargs": "+", "metavar": "RESULT_NAME",
                 "help": "only create results given by specific name"},
            ("-r", "--reverse"):
                {"help": "reverse benchmark output order",
                 "action": "store_true"},
            ("-n", "--num"):
                {"type": int, "help": "show only last N benchmarks"},
            ("-s", "--style"):
                {"help": "overwrites table style type",
<<<<<<< HEAD
                 "choices": ["pretty", "csv"]},
            ("-d", "--display_only"):
                {"nargs": "+", "help": "display only given columns",
                "default": []},
            ("-m", "--masking"):
                {"nargs": "+", "help": "hides given columns",
                 "default": []}
=======
                 "choices": ["pretty", "csv", "aligned"]}
>>>>>>> 9f764baa
        }
    }

    # info subparser
    subparser_configuration["info"] = {
        "help": "benchmark information",
        "func": info,
        "arguments": {
            ('dir',):
                {"metavar": "DIRECTORY", "nargs": "?",
                 "help": "benchmark directory", "default": "."},
            ("-i", "--id"):
                {"help": "use benchmarks given by id",
                 "nargs": "+"},
            ("-s", "--step"):
                {"help": "show information for given step", "nargs": "*"},
            ("-p", "--parametrization"):
                {"help": "display only parametrization of given step",
                 "action": "store_true"},
            ("-c", "--csv-parametrization"):
                {"help": "display only parametrization of given step " +
                 "using csv format", "nargs": "?", "default": False,
                 "metavar": "SEPARATOR"}
        }
    }

    # status subparser
    subparser_configuration["status"] = {
        "help": "show benchmark status",
        "func": status,
        "arguments": {
            ('dir',):
                {"metavar": "DIRECTORY", "nargs": "?",
                 "help": "benchmark directory", "default": "."},
            ("-i", "--id"):
                {"help": "use benchmarks given by id",
                 "nargs": "+"}
        }
    }

    # comment subparser
    subparser_configuration["comment"] = {
        "help": "comment handling",
        "func": manipulate_comments,
        "arguments": {
            ('comment',):
                {"help": "comment"},
            ('dir',):
                {"metavar": "DIRECTORY", "nargs": "?",
                 "help": "benchmark directory", "default": "."},
            ("-i", "--id"):
                {"help": "use benchmarks given by id",
                 "nargs": "+"},
            ("-a", "--append"):
                {"help": "append comment to existing one",
                 "action": 'store_true'}
        }
    }

    # remove subparser
    subparser_configuration["remove"] = {
        "help": "remove benchmark or workpackages",
        "func": remove_benchmarks,
        "arguments": {
            ('dir',):
                {"metavar": "DIRECTORY", "nargs": "?",
                 "help": "benchmark directory", "default": "."},
            ("-i", "--id"):
                {"help": "remove benchmarks given by id",
                 "nargs": "+"},
            ("-w", "--workpackage"):
                {"help": "specifc workpackage id to be removed",
                 "nargs": "+"},
            ("-f", "--force"):
                {"help": "force removing, never prompt",
                 "action": "store_true"}
        }
    }

    # update subparser
    subparser_configuration["update"] = {
        "help": "Check if a newer JUBE version is available",
        "func": update_check
    }

    # log subparser
    subparser_configuration["log"] = {
        "help": "show benchmark logs",
        "func": show_log,
        "arguments": {
            ('dir',):
                {"metavar": "DIRECTORY", "nargs": "?",
                 "help": "benchmark directory", "default": "."},
            ('--command', "-c"):
                {"nargs": "+", "help": "show log for this command"},
            ("-i", "--id"):
                {"help": "use benchmarks given by id",
                 "nargs": "+"}
        }
    }

    # completion subparser
    subparser_configuration["complete"] = {
        "help": "generate shell completion ",
        "func": complete,
        "arguments": {
            ('--command-name', "-c"):
                {"nargs": 1,
                 "help": "name of command to be completed",
                 "default": [os.path.basename(sys.argv[0])]},
        }
    }

    return subparser_configuration


def _get_args_parser():
    """Create argument parser"""
    parser = argparse.ArgumentParser()

    for args, kwargs in gen_parser_conf():
        parser.add_argument(*args, **kwargs)

    subparsers = parser.add_subparsers(dest="subparser", help='subparsers')

    subparser_configuration = gen_subparser_conf()

    # create subparser out of subparser configuration
    subparser = dict()
    for name, subparser_config in subparser_configuration.items():
        subparser[name] = \
            subparsers.add_parser(
                name, help=subparser_config.get("help", ""),
                description=jube2.help.HELP.get(name, ""),
                formatter_class=argparse.RawDescriptionHelpFormatter)
        subparser[name].set_defaults(func=subparser_config["func"])
        if "arguments" in subparser_config:
            for names, arg in subparser_config["arguments"].items():
                subparser[name].add_argument(*names, **arg)

    # create help key word overview
    help_keys = sorted(list(jube2.help.HELP) + ["ALL"])
    max_word_length = max(map(len, help_keys)) + 4
    # calculate max number of keyword columns
    max_columns = jube2.conf.DEFAULT_WIDTH // max_word_length
    # fill keyword list to match number of columns
    help_keys += [""] * (len(help_keys) % max_columns)
    help_keys = list(zip(*[iter(help_keys)] * max_columns))
    # create overview
    help_overview = jube2.util.output.text_table(help_keys, separator="   ",
                                                 align_right=False)

    # help subparser
    subparser["help"] = \
        subparsers.add_parser(
            'help', help='command help',
            formatter_class=argparse.RawDescriptionHelpFormatter,
            description="available commands or info elements: \n" +
            help_overview)
    subparser["help"].add_argument('command', nargs='?',
                                   help="command or info element")
    subparser["help"].set_defaults(func=command_help)

    return parser, subparser


def main(command=None):
    """Parse the command line and run the requested command."""

    jube2.help.load_help()
    parser = _get_args_parser()[0]
    if command is None:
        args = parser.parse_args()
    else:
        args = parser.parse_args(command)

    jube2.conf.DEBUG_MODE = args.debug
    jube2.conf.VERBOSE_LEVEL = args.verbose

    if jube2.conf.VERBOSE_LEVEL > 0:
        args.hide_animation = True

    # Set new umask if JUBE_GROUP_NAME is used
    current_mask = os.umask(0)
    if (jube2.util.util.check_and_get_group_id() is not None) and \
            (current_mask > 2):
        current_mask = 2
    os.umask(current_mask)

    if args.subparser:
        jube2.log.setup_logging(mode="console",
                                verbose=(jube2.conf.VERBOSE_LEVEL == 1) or
                                        (jube2.conf.VERBOSE_LEVEL == 3))
        if args.devel:
            args.func(args)
        else:
            try:
                args.func(args)
            except Exception as exeption:
                # Catch all possible Exceptions
                LOGGER.error("\n" + str(exeption))
                jube2.log.reset_logging()
                exit(1)
    else:
        parser.print_usage()
    jube2.log.reset_logging()


if __name__ == "__main__":
    main()<|MERGE_RESOLUTION|>--- conflicted
+++ resolved
@@ -795,17 +795,13 @@
                 {"type": int, "help": "show only last N benchmarks"},
             ("-s", "--style"):
                 {"help": "overwrites table style type",
-<<<<<<< HEAD
-                 "choices": ["pretty", "csv"]},
+                 "choices": ["pretty", "csv", "aligned"]},
             ("-d", "--display_only"):
                 {"nargs": "+", "help": "display only given columns",
                 "default": []},
             ("-m", "--masking"):
                 {"nargs": "+", "help": "hides given columns",
                  "default": []}
-=======
-                 "choices": ["pretty", "csv", "aligned"]}
->>>>>>> 9f764baa
         }
     }
 

# JUBE Benchmarking Environment
# Copyright (C) 2008-2022
# Forschungszentrum Juelich GmbH, Juelich Supercomputing Centre
# http://www.fz-juelich.de/jsc/jube
#
# This program is free software: you can redistribute it and/or modify
# it under the terms of the GNU General Public License as published by
# the Free Software Foundation, either version 3 of the License, or
# any later version.
#
# This program is distributed in the hope that it will be useful,
# but WITHOUT ANY WARRANTY; without even the implied warranty of
# MERCHANTABILITY or FITNESS FOR A PARTICULAR PURPOSE.  See the
# GNU General Public License for more details.
#
# You should have received a copy of the GNU General Public License
# along with this program.  If not, see <http://www.gnu.org/licenses/>.
"""Resulttype definition"""

from __future__ import (print_function,
                        unicode_literals,
                        division)

import jube2.util.util
import xml.etree.ElementTree as ET
import re
import jube2.log

LOGGER = jube2.log.get_logger(__name__)


class Result(object):

    """A generic result type"""

    class ResultData(object):

        """A gerneric result data type"""

        def __init__(self, name):
            self._name = name

        @property
        def name(self):
            """Return the result name"""
            return self._name

        def create_result(self, show=True, filename=None, **kwargs):
            """Create result output"""
            raise NotImplementedError("")

        def add_result_data(self, result_data):
            """Add additional result data"""
            raise NotImplementedError("")

        def __eq__(self, other):
            return self.name == other.name

    def __init__(self, name, res_filter=None):
        self._use = set()
        self._name = name
        self._res_filter = res_filter
        self._result_dir = None
        self._benchmark = None

    @property
    def name(self):
        """Return the result name"""
        return self._name

    @property
    def benchmark(self):
        """Return the benchmark"""
        return self._benchmark

    @property
    def result_dir(self):
        """Return the result_dir"""
        return self._result_dir

    @result_dir.setter
    def result_dir(self, result_dir):
        """Set the result_dir"""
        self._result_dir = result_dir

    @benchmark.setter
    def benchmark(self, benchmark):
        """Set the benchmark"""
        self._benchmark = benchmark

    def add_uses(self, use_names):
        """Add an addtional analyser name"""
        for use_name in use_names:
            if use_name in self._use:
                raise ValueError(("Element \"{0}\" can only be used once")
                                 .format(use_name))
            self._use.add(use_name)

    def create_result_data(self):
        """Create result representation"""
        raise NotImplementedError("")

    def _analyse_data(self):
        """Load analyse data out of given analysers"""
        for analyser_name in self._use:
            analyser = self._benchmark.analyser[analyser_name]
            analyse = analyser.analyse_result
            # Ignore empty analyse results
            if analyse is None:
                LOGGER.debug(("No data found for analyser \"{0}\" "
                              "in benchmark run {1}. "
                              "Run analyse step automatically.")
                             .format(analyser_name, self._benchmark.id))
                self._benchmark.analyse(show_info=False,
                                        specific_analyser_name=analyser_name)
                analyse = \
                    self._benchmark.analyser[analyser_name].analyse_result

            # Check if analyse is still empty
            if analyse is None:
                LOGGER.warning(("No data found for analyser \"{0}\" "
                                "in benchmark run {1}.")
                               .format(analyser_name, self._benchmark.id))
                continue

            # Create workpackage chains
            wp_chains = list()
            all_wps = set()
            for ids in [analyse[stepname].keys() for stepname in analyse]:
                all_wps.update(set(map(int, ids)))

            # Find workpackages without children (or at least no childen in
            # the given analyser)
            last_wps = set()
            for id in all_wps:
                child_ids = set([wp.id for wp in self._benchmark.
                                 workpackage_by_id(id).children_future])
                if not child_ids.intersection(all_wps):
                    last_wps.add(id)

            while (len(last_wps) > 0):
                next_id = last_wps.pop()
                # Create new chain
                wp_chains.append(list())
                # Add all parents to the chain
                for wp in self._benchmark.workpackage_by_id(next_id).\
                        parent_history:
                    if wp.id not in wp_chains[-1]:
                        wp_chains[-1].append(wp.id)
                # Add wp itself to the chain
                wp_chains[-1].append(next_id)

            # Create output datasets by combining analyse and parameter data
            for chain in wp_chains:
                analyse_dict = dict()
                for wp_id in chain:
                    workpackage = self._benchmark.workpackage_by_id(wp_id)
                    # add analyse data
                    if (wp_id in all_wps):
                        analyse_dict.update(
                            analyse[workpackage.step.name][wp_id])
                    # add parameter
                    parameter_dict = dict()
                    for par in workpackage.parameterset:
                        value = \
                            jube2.util.util.convert_type(par.parameter_type,
                                                         par.value, stop=False)
                        # add suffix to the parameter name
                        if (par.name + "_" + workpackage.step.name
                                not in parameter_dict):
                            parameter_dict[par.name + "_" +
                                           workpackage.step.name] = value
                        # parmater without suffix is used for the last WP in
                        # the chain
                        if wp_id == chain[-1]:
                            parameter_dict[par.name] = value
                    analyse_dict.update(parameter_dict)
                    # Add jube additional information
                    analyse_dict.update({
                        "jube_res_analyser": analyser_name,
                    })

                # If res_filter is set, only show matching result lines
                if self._res_filter is not None:
                    res_filter = jube2.util.util.substitution(
                        self._res_filter, analyse_dict)
                    if not jube2.util.util.eval_bool(res_filter):
                        continue

                yield analyse_dict

    def _load_units(self, pattern_names):
        """Load units"""
        units = dict()

        alt_pattern_names = list(pattern_names)
        for i, pattern_name in enumerate(alt_pattern_names):
<<<<<<< HEAD
            for option in ["last", "min", "max", "avg", "sum", "std"]:
=======
            for option in ["first", "last", "min", "max", "avg", "sum", "std"]:
>>>>>>> 9f764baa
                matcher = re.match("^(.+)_{0}$".format(option), pattern_name)
                if matcher:
                    alt_pattern_names[i] = matcher.group(1)

        for analyser_name in self._use:
            if analyser_name not in self._benchmark.analyser:
                raise RuntimeError(
                    "<analyser name=\"{0}\"> not found".format(analyser_name))
            patternset_names = \
                self._benchmark.analyser[analyser_name].use.copy()
            for analyse_files in \
                    self._benchmark.analyser[analyser_name].analyser.values():
                for analyse_file in analyse_files:
                    for use in analyse_file.use:
                        patternset_names.add(use)
            for patternset_name in patternset_names:
                patternset = self._benchmark.patternsets[patternset_name]
                for i, pattern_name in enumerate(pattern_names):
                    alt_pattern_name = alt_pattern_names[i]
                    if (pattern_name in patternset) or \
                            (alt_pattern_name in patternset):
                        pattern = patternset[pattern_name]
                        if pattern is None:
                            pattern = patternset[alt_pattern_name]
                        if (pattern.unit is not None) and (pattern.unit != ""):
                            units[pattern_name] = pattern.unit
        return units

    def etree_repr(self):
        """Return etree object representation"""
        result_etree = ET.Element("result")
        if self._result_dir is not None:
            result_etree.attrib["result_dir"] = self._result_dir
        for use in self._use:
            use_etree = ET.SubElement(result_etree, "use")
            use_etree.text = use
        return result_etree<|MERGE_RESOLUTION|>--- conflicted
+++ resolved
@@ -195,11 +195,7 @@
 
         alt_pattern_names = list(pattern_names)
         for i, pattern_name in enumerate(alt_pattern_names):
-<<<<<<< HEAD
-            for option in ["last", "min", "max", "avg", "sum", "std"]:
-=======
             for option in ["first", "last", "min", "max", "avg", "sum", "std"]:
->>>>>>> 9f764baa
                 matcher = re.match("^(.+)_{0}$".format(option), pattern_name)
                 if matcher:
                     alt_pattern_names[i] = matcher.group(1)

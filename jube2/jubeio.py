--- conflicted
+++ resolved
@@ -47,7 +47,6 @@
 LOGGER = jube2.log.get_logger(__name__)
 
 
-<<<<<<< HEAD
 class XMLParser(object):
 
     """JUBE XML input file parser"""
@@ -96,6 +95,24 @@
         except UnicodeEncodeError as uee:
             raise ValueError("Your terminal only allow '{0}' encoding. {1}"
                              .format(sys.getfilesystemencoding(), str(uee)))
+
+        # Check input file version
+        version = tree.getroot().get("version")
+        if version is not None:
+            version = version.strip()
+            if StrictVersion(version) > StrictVersion(jube2.conf.JUBE_VERSION):
+                info_str = ("Benchmark file \"{0}\" was created using a " +
+                            "newer version of JUBE ({1}).\nCurrent JUBE " +
+                            "version ({2}) might not be compatible." +
+                            "\nContinue? (y/n):").format(
+                                self._filename, version,
+                                jube2.conf.JUBE_VERSION)
+                try:
+                    inp = raw_input(info_str)
+                except NameError:
+                    inp = input(info_str)
+                if not inp.startswith("y"):
+                    return None, list(), list()
 
         valid_tags = ["selection", "include-path", "parameterset", "benchmark",
                       "substituteset", "fileset", "include", "patternset"]
@@ -314,62 +331,6 @@
         """Return name, comment and available tags of first benchmark
         found in file"""
         tree = ET.parse(self._filename).getroot()
-=======
-def benchmarks_from_xml(filename, tags=None):
-    """Return a dict of benchmarks
-
-    Here parametersets are global and accessible to all benchmarks defined
-    in the corresponding XML file.
-    """
-    benchmarks = dict()
-    LOGGER.debug("Parsing {0}".format(filename))
-
-    if not os.path.isfile(filename):
-        raise IOError("Benchmark configuration file not found: \"{0}\""
-                      .format(filename))
-    try:
-        tree = ET.parse(filename)
-    except Exception as parseerror:
-        raise IOError(("XML parse error in \"{0}\": {1}\n" +
-                       "XML is not valid, use validation tool.")
-                      .format(filename, str(parseerror)))
-
-    # Check compatible terminal encoding: In some cases, the terminal env.
-    # only allow ascii based encoding, print and filesystem operation will
-    # be broken if there is a special char inside the input file.
-    # In such cases the encode will stop, using an UnicodeEncodeError
-    try:
-        xml = jube2.util.element_tree_tostring(tree.getroot(),
-                                               encoding="UTF-8")
-        xml.encode(sys.getfilesystemencoding())
-    except UnicodeEncodeError as uee:
-        raise ValueError("Your terminal only allow '{0}' encoding. {1}"
-                         .format(sys.getfilesystemencoding(), str(uee)))
-
-    # Check input file version
-    version = tree.getroot().get("version")
-    if version is not None:
-        version = version.strip()
-        if StrictVersion(version) > StrictVersion(jube2.conf.JUBE_VERSION):
-            info_str = ("Benchmark file \"{0}\" was created using a newer " +
-                        "version of JUBE ({1}).\nCurrent JUBE version ({2}) " +
-                        "might not be compatible.\nContinue? " +
-                        "(y/n):").format(filename, version,
-                                         jube2.conf.JUBE_VERSION)
-            try:
-                inp = raw_input(info_str)
-            except NameError:
-                inp = input(info_str)
-            if not inp.startswith("y"):
-                return None, list(), list()
-
-    valid_tags = ["selection", "include-path", "parameterset", "benchmark",
-                  "substituteset", "fileset", "include", "patternset"]
-
-    # Preprocess xml-tree (using tags-attribute)
-    LOGGER.debug("  Remove invalid tags using tags-attribute")
-    if tags is None:
->>>>>>> 702b1b57
         tags = set()
         for tag_etree in jube2.util.get_tree_elements(tree, "selection/tag"):
             if tag_etree.text is not None:

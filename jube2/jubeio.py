--- conflicted
+++ resolved
@@ -1355,13 +1355,8 @@
             parameter = \
                 jube2.parameter.Parameter.create_parameter(
                     name, value, separator, parameter_type, selected_value,
-<<<<<<< HEAD
                     parameter_mode, parameter_unit, export, update_mode=parameter_update_mode,
-                    idx=idx)
-=======
-                    parameter_mode, export, update_mode=parameter_update_mode,
                     idx=idx, eval_helper=None, fixed=False, duplicate=duplicate)
->>>>>>> 9f764baa
             parameters.append(parameter)
         return parameters
 

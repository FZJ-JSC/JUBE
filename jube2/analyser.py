# JUBE Benchmarking Environment
# Copyright (C) 2008-2022
# Forschungszentrum Juelich GmbH, Juelich Supercomputing Centre
# http://www.fz-juelich.de/jsc/jube
#
# This program is free software: you can redistribute it and/or modify
# it under the terms of the GNU General Public License as published by
# the Free Software Foundation, either version 3 of the License, or
# any later version.
#
# This program is distributed in the hope that it will be useful,
# but WITHOUT ANY WARRANTY; without even the implied warranty of
# MERCHANTABILITY or FITNESS FOR A PARTICULAR PURPOSE.  See the
# GNU General Public License for more details.
#
# You should have received a copy of the GNU General Public License
# along with this program.  If not, see <http://www.gnu.org/licenses/>.
"""The Analyser class handles the analyse process"""

from __future__ import (print_function,
                        unicode_literals,
                        division)

import xml.etree.ElementTree as ET
import jube2.log
import os
import re
import glob
import math
import jube2.pattern
import jube2.util.util
import jube2.util.output

LOGGER = jube2.log.get_logger(__name__)


class Analyser(object):

    """The Analyser handles the analyse process and store all important data
    to run a new analyse."""

    class AnalyseFile(object):

        """A file which should be analysed"""

        def __init__(self, path):
            self._path = path
            self._use = set()

        def add_uses(self, use_names):
            """Add an addtional patternset name"""
            for use_name in use_names:
                if use_name in self._use:
                    raise ValueError(("Element \"{0}\" can only be used once")
                                     .format(use_name))
                self._use.add(use_name)

        def __eq__(self, other):
            result = len(self._use.symmetric_difference(other.use)) == 0
            return result and (self._path == other.path)

        def __repr__(self):
            return "AnalyseFile({0})".format(self._path)

        @property
        def use(self):
            """Return uses"""
            return self._use

        @property
        def path(self):
            """Get file path"""
            return self._path

        def etree_repr(self):
            """Return etree object representation"""
            file_etree = ET.Element("file")
            file_etree.text = self._path
            if len(self._use) > 0:
                file_etree.attrib["use"] = \
                    jube2.conf.DEFAULT_SEPARATOR.join(self._use)
            return file_etree

    def __init__(self, name, reduce_iteration=True):
        self._name = name
        self._use = set()
        self._analyse = dict()
        self._benchmark = None
        self._analyse_result = None
        self._reduce_iteration = reduce_iteration

    @property
    def benchmark(self):
        """Get benchmark information"""
        return self._benchmark

    @benchmark.setter
    def benchmark(self, benchmark):
        """Set benchmark information"""
        self._benchmark = benchmark

    @property
    def use(self):
        """Return uses"""
        return self._use

    @property
    def analyser(self):
        """Return analyse dict"""
        return self._analyse

    @property
    def analyse_result(self):
        """Return analyse result"""
        return self._analyse_result

    @analyse_result.setter
    def analyse_result(self, analyse_result):
        """Set analyse result"""
        self._analyse_result = analyse_result

    def add_analyse(self, step_name, analyse_file):
        """Add an addtional analyse file"""
        if step_name not in self._analyse:
            self._analyse[step_name] = list()
        if (analyse_file not in self._analyse[step_name]) and \
                (analyse_file is not None):
            self._analyse[step_name].append(analyse_file)

    def add_uses(self, use_names):
        """Add an addtional patternset name"""
        for use_name in use_names:
            if use_name in self._use:
                raise ValueError(("Element \"{0}\" can only be used once")
                                 .format(use_name))
            self._use.add(use_name)

    @property
    def name(self):
        """Get analyser name"""
        return self._name

    def etree_repr(self):
        """Return etree object representation"""
        analyser_etree = ET.Element("analyser")
        analyser_etree.attrib["name"] = self._name
        analyser_etree.attrib["reduce"] = str(self._reduce_iteration)
        for use in self._use:
            use_etree = ET.SubElement(analyser_etree, "use")
            use_etree.text = use
        for step_name in self._analyse:
            analyse_etree = ET.SubElement(analyser_etree, "analyse")
            analyse_etree.attrib["step"] = step_name
            for fileobj in self._analyse[step_name]:
                analyse_etree.append(fileobj.etree_repr())
        return analyser_etree

    def _combine_and_check_patternsets(self, patternset, uses):
        """Combine patternsets given by uses and check compatibility"""
        for use in uses:
            if use not in self._benchmark.patternsets:
                raise RuntimeError(("<patternset name=\"{0}\"> used but not " +
                                    "found").format(use))
            if not patternset.is_compatible(self._benchmark.patternsets[use]):
                incompatible_names = patternset.get_incompatible_pattern(
                    self._benchmark.patternsets[use])
                raise RuntimeError(("Cannot use patternset \"{0}\" " +
                                    "in analyser \"{1}\", because there are " +
                                    "incompatible pattern name combinations: "
                                    "{2}")
                                   .format(use, self._name,
                                           ",".join(incompatible_names)))
            patternset.add_patternset(self._benchmark.patternsets[use])

    def analyse(self):
        """Run the analyser"""
        LOGGER.debug("Run analyser \"{0}\"".format(self._name))
        if self._benchmark is None:
            raise RuntimeError("No benchmark found using analyser {0}"
                               .format(self._name))

        result = dict()

        # Combine all patternsets
        patternset = jube2.pattern.Patternset()
        self._combine_and_check_patternsets(patternset, self._use)

        # Print debug info
        debugstr = "  available pattern:\n"
        debugstr += \
            jube2.util.output.text_table(
                [("pattern", "value")] +
                sorted([(par.name, par.value) for par in
                        patternset.pattern_storage]),
                use_header_line=True, indent=9,
                align_right=False)
        debugstr += "\n  available derived pattern:\n"
        debugstr += \
            jube2.util.output.text_table(
                [("pattern", "value")] +
                sorted([(par.name, par.value) for par in
                        patternset.derived_pattern_storage]),
                use_header_line=True, indent=9,
                align_right=False)
        LOGGER.debug(debugstr)

        for stepname in self._analyse:
            result[stepname] = dict()
            LOGGER.debug("  analyse step \"{0}\"".format(stepname))
            if stepname not in self._benchmark.steps:
                raise RuntimeError(("Could not find <step name=\"{0}\"> "
                                    "when using analyser \"{1}\"").format(
                                        stepname, self._name))
            step = self._benchmark.steps[stepname]
            workpackages = set(self._benchmark.workpackages[stepname])
            while len(workpackages) > 0:
                root_workpackage = workpackages.pop()
                match_dict = dict()
                # Global patternset to store all existing pattern (e.g. from
                # individual file uses), necessary to evaluate default pattern
                # and derived pattern
                global_patternset = patternset.copy()
                result[stepname][root_workpackage.id] = dict()
                # Should multiple iterations be reduced to a single result line
                if self._reduce_iteration:
                    siblings = set(root_workpackage.iteration_siblings)
                else:
                    siblings = set([root_workpackage])
                while len(siblings) > 0:
                    workpackage = siblings.pop()
                    if workpackage in workpackages:
                        workpackages.remove(workpackage)

                    # Ignore workpackages not started yet
                    if not workpackage.started:
                        continue

                    parameter = \
                        dict([[par.name, par.value] for par in
                              workpackage.parameterset.
                              constant_parameter_dict.values()])

                    for file_obj in self._analyse[stepname]:
                        if step.alt_work_dir is not None:
                            file_path = step.alt_work_dir
                            file_path = jube2.util.util.substitution(
                                file_path, parameter)
                            file_path = \
                                os.path.expandvars(
                                    os.path.expanduser(file_path))
                            file_path = os.path.join(
                                self._benchmark.file_path_ref, file_path)
                        else:
                            file_path = workpackage.work_dir

                        filename = \
                            jube2.util.util.substitution(file_obj.path,
                                                         parameter)
                        filename = \
                            os.path.expandvars(os.path.expanduser(filename))

                        file_path = os.path.join(file_path, filename)
                        for path in glob.glob(file_path):
                            # scan files
                            LOGGER.debug(("    scan file {0}").format(path))

                            new_result_dict, match_dict = \
                                self._analyse_file(path, patternset,
                                                   global_patternset,
                                                   workpackage.parameterset,
                                                   match_dict,
                                                   file_obj.use)
                            result[stepname][root_workpackage.id].update(
                                new_result_dict)

                # Set default pattern values if available and necessary
                new_result_dict = result[stepname][root_workpackage.id]
                for pattern in global_patternset.pattern_storage:
                    if (pattern.default_value is not None) and \
                            (pattern.name not in new_result_dict):
                        default = pattern.default_value
                        # Convert default value
                        if pattern.content_type == "int":
                            if default == "nan":
                                default = float("nan")
                            else:
                                default = int(float(default))
                        elif pattern.content_type == "float":
                            default = float(default)
                        new_result_dict[pattern.name] = default
                        new_result_dict[pattern.name + "_cnt"] = 0
                        new_result_dict[pattern.name + "_first"] = default
                        new_result_dict[pattern.name + "_last"] = default
                        if pattern.content_type in ["int", "float"]:
                            new_result_dict.update(
                                {pattern.name + "_sum": default,
                                 pattern.name + "_min": default,
                                 pattern.name + "_max": default,
                                 pattern.name + "_avg": default,
                                 pattern.name + "_sum2": default ** 2,
                                 pattern.name + "_std": 0})

                # Evaluate derived pattern
                new_result_dict = self._eval_derived_pattern(
                    global_patternset, root_workpackage.parameterset,
                    result[stepname][root_workpackage.id])
                result[stepname][root_workpackage.id].update(
                    new_result_dict)

        self._analyse_result = result

    def _eval_derived_pattern(self, patternset, parameterset, result_dict):
        """Evaluate all derived pattern in patternset using parameterset
        and result_dict"""
        resultset = jube2.parameter.Parameterset()
        for name in result_dict:
            resultset.add_parameter(
                jube2.parameter.Parameter.create_parameter(
                    name, value=str(result_dict[name])))

        # Get jube patternset
        jube_pattern = jube2.pattern.get_jube_pattern()
        # calculate derived pattern
        patternset.derived_pattern_substitution(
            [parameterset, resultset, jube_pattern.pattern_storage])

        new_result_dict = dict()
        # Convert content type
        for par in patternset.derived_pattern_storage:
            if par.mode not in jube2.conf.ALLOWED_SCRIPTTYPES:
                new_result_dict[par.name] = \
                    jube2.util.util.convert_type(par.content_type,
                                                 par.value, stop=False)
        return new_result_dict

    def _analyse_file(self, file_path, patternset, global_patternset,
                      parameterset, match_dict=None, additional_uses=None):
        """Scan given files with given pattern and produce a result
        parameterset"""
        if additional_uses is None:
            additional_uses = set()
        if match_dict is None:
            match_dict = dict()

        if not os.path.isfile(file_path):
            return dict(), match_dict

        local_patternset = patternset.copy()

        # Add file specific uses
        self._combine_and_check_patternsets(local_patternset, additional_uses)
        self._combine_and_check_patternsets(global_patternset, additional_uses)

        # Unique pattern/parameter check
        if (not parameterset.is_compatible(
                local_patternset.pattern_storage)) or \
           (not parameterset.is_compatible(
                local_patternset.derived_pattern_storage)):

            incompatible_names = parameterset.get_incompatible_parameter(
                local_patternset.pattern_storage)
            incompatible_names.update(parameterset.get_incompatible_parameter(
                local_patternset.derived_pattern_storage))
            raise RuntimeError(("A pattern and a parameter (\"{0}\") "
                                "using the same name in "
                                "analyser \"{1}\"").format(
                                    ",".join(incompatible_names), self._name))

        # Get jube patternset
        jube_pattern = jube2.pattern.get_jube_pattern()

        # Do pattern substitution
        local_patternset.pattern_substitution(
            [parameterset, jube_pattern.pattern_storage])

        patternlist = [p for p in local_patternset.pattern_storage]

        file_handle = open(file_path, "r")
        # Read file content
        data = file_handle.read()
        for pattern in patternlist:
            if pattern.name not in match_dict:
                match_dict[pattern.name] = dict()
            try:
                mode = re.MULTILINE
                if pattern.dotall:
                    mode += re.DOTALL
                regex = re.compile(pattern.value, mode)
            except re.error as ree:
                raise RuntimeError(("Error inside pattern \"{0}\" : " +
                                    "\"{1}\" : {2}")
                                   .format(pattern.name, pattern.value, ree))
            # Run regular expression
            matches = re.findall(regex, data)
            # If there are different groups reduce result shape
            if regex.groups > 1:
                match_list = list()
                for match in matches:
                    match_list = match_list + list(match)
            else:
                match_list = matches
            # Remove empty matches
            match_list = [match for match in match_list if match != ""]

            # Convert to pattern type
            new_match_list = list()
            for match in match_list:
                try:
                    if pattern.content_type == "int":
                        if match == "nan":
                            new_match_list.append(float("nan"))
                        else:
                            new_match_list.append(int(float(match)))
                    elif pattern.content_type == "float":
                        new_match_list.append(float(match))
                    else:
                        new_match_list.append(match)
                except ValueError:
                    LOGGER.warning(("\"{0}\" cannot be represented " +
                                    "as a \"{1}\"")
                                   .format(match, pattern.content_type))
            match_list = new_match_list

            if len(match_list) > 0:
                # First match is default
                if "first" not in match_dict[pattern.name]:
                    match_dict[pattern.name]["first"] = match_list[0]

                for match in match_list:
                    if pattern.content_type in ["int", "float"]:
                        if "min" in match_dict[pattern.name]:
                            match_dict[pattern.name]["min"] = \
                                min(match_dict[pattern.name]["min"], match)
                        else:
                            match_dict[pattern.name]["min"] = match
                        if "max" in match_dict[pattern.name]:
                            match_dict[pattern.name]["max"] = \
                                max(match_dict[pattern.name]["max"], match)
                        else:
                            match_dict[pattern.name]["max"] = match
                        if "sum" in match_dict[pattern.name]:
                            match_dict[pattern.name]["sum"] += match
                        else:
                            match_dict[pattern.name]["sum"] = match
                        try:
                            if "sum2" in match_dict[pattern.name]:
                                match_dict[pattern.name]["sum2"] += match ** 2
                            else:
                                match_dict[pattern.name]["sum2"] = match ** 2
                        except OverflowError:
                            LOGGER.warning(
<<<<<<< HEAD
                                "Squared sum cannot be represented, numerical result out of range.")
=======
                                "Squared sum cannot be represented, " +
                                "numerical result out of range.")
>>>>>>> 928603f1
                            match_dict[pattern.name]["sum2"] = math.nan

                    if "cnt" in match_dict[pattern.name]:
                        match_dict[pattern.name]["cnt"] += 1
                    else:
                        match_dict[pattern.name]["cnt"] = 1

                if pattern.content_type in ["int", "float"]:
                    if match_dict[pattern.name]["cnt"] > 0:
                        match_dict[pattern.name]["avg"] = \
                            (match_dict[pattern.name]["sum"] /
                             match_dict[pattern.name]["cnt"])

                    if match_dict[pattern.name]["cnt"] > 1:
                        try:
                            match_dict[pattern.name]["std"] = math.sqrt(
                                (abs(match_dict[pattern.name]["sum2"] -
                                     (match_dict[pattern.name]["sum"] ** 2 /
                                      match_dict[pattern.name]["cnt"])) /
                                 (match_dict[pattern.name]["cnt"] - 1)))
                        except OverflowError:
                            match_dict[pattern.name]["std"] = 0
                    else:
                        match_dict[pattern.name]["std"] = 0

                match_dict[pattern.name]["last"] = match_list[-1]

        info_str = "      file \"{0}\" scanned pattern found:\n".format(
            os.path.basename(file_path))
        info_str += jube2.util.output.text_table(
            [(_name, ", ".join(["{0}:{1}".format(key, con)
                                for key, con in value.items()]))
             for _name, value in match_dict.items()],
            indent=9, align_right=True, auto_linebreak=True)
        LOGGER.debug(info_str)
        file_handle.close()

        # Create result dict
        result_dict = dict()
        for pattern_name in match_dict:
            for option in match_dict[pattern_name]:
                if option == "first":
                    result_dict[pattern_name] = \
                        match_dict[pattern_name][option]
                name = "{0}_{1}".format(pattern_name, option)
                result_dict[name] = match_dict[pattern_name][option]

        return result_dict, match_dict

    def analyse_etree_repr(self):
        """Create an etree representation of a analyse dict:
        stepname -> workpackage_id -> filename -> patternname -> value
        """
        etree = list()
        if self._analyse_result is None:
            return etree
        for stepname in self._analyse_result:
            step_etree = ET.Element("step")
            step_etree.attrib["name"] = stepname
            for workpackage_id in self._analyse_result[stepname]:
                workpackage_etree = ET.SubElement(step_etree, "workpackage")
                workpackage_etree.attrib["id"] = str(workpackage_id)
                for pattern in self._analyse_result[stepname][workpackage_id]:
                    if type(self._analyse_result[stepname][workpackage_id]
                            [pattern]) is int:
                        content_type = "int"
                    elif type(self._analyse_result[stepname][
                              workpackage_id][pattern]) is float:
                        content_type = "float"
                    else:
                        content_type = "string"
                    pattern_etree = ET.SubElement(workpackage_etree, "pattern")
                    pattern_etree.attrib["name"] = pattern
                    pattern_etree.attrib["type"] = content_type
                    pattern_etree.text = \
                        str(self._analyse_result[stepname][workpackage_id]
                            [pattern])
            etree.append(step_etree)
        return etree<|MERGE_RESOLUTION|>--- conflicted
+++ resolved
@@ -449,12 +449,8 @@
                                 match_dict[pattern.name]["sum2"] = match ** 2
                         except OverflowError:
                             LOGGER.warning(
-<<<<<<< HEAD
-                                "Squared sum cannot be represented, numerical result out of range.")
-=======
                                 "Squared sum cannot be represented, " +
                                 "numerical result out of range.")
->>>>>>> 928603f1
                             match_dict[pattern.name]["sum2"] = math.nan
 
                     if "cnt" in match_dict[pattern.name]:

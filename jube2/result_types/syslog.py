--- conflicted
+++ resolved
@@ -112,11 +112,7 @@
         else:
             self._syslog_fmt_string = syslog_fmt_string
 
-<<<<<<< HEAD
-    def create_result_data(self, style, display_only = None, masking = None):
-=======
-    def create_result_data(self, style=None):
->>>>>>> 9f764baa
+    def create_result_data(self, style=None, display_only = None, masking = None):
         """Create result data"""
         result_data = KeyValuesResult.create_result_data(self, display_only, masking)
         return SysloggedResult.SyslogData(result_data, self._syslog_address,

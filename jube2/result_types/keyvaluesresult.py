# JUBE Benchmarking Environment
# Copyright (C) 2008-2022
# Forschungszentrum Juelich GmbH, Juelich Supercomputing Centre
# http://www.fz-juelich.de/jsc/jube
#
# This program is free software: you can redistribute it and/or modify
# it under the terms of the GNU General Public License as published by
# the Free Software Foundation, either version 3 of the License, or
# any later version.
#
# This program is distributed in the hope that it will be useful,
# but WITHOUT ANY WARRANTY; without even the implied warranty of
# MERCHANTABILITY or FITNESS FOR A PARTICULAR PURPOSE.  See the
# GNU General Public License for more details.
#
# You should have received a copy of the GNU General Public License
# along with this program.  If not, see <http://www.gnu.org/licenses/>.
"""KeyValuesResulttype definition"""

from __future__ import (print_function,
                        unicode_literals,
                        division)

from jube2.result import Result
import jube2.log
import xml.etree.ElementTree as ET
import operator
import jube2.util.util
import jube2.util.output

LOGGER = jube2.log.get_logger(__name__)


class KeyValuesResult(Result):

    """A generic key value result type"""

    class KeyValuesData(Result.ResultData):

        """Key value data"""

        def __init__(self, other_or_name):
            if type(other_or_name) is str:
                Result.ResultData.__init__(self, other_or_name)
            elif type(other_or_name) is Result.ResultData:
                self._name = other_or_name.name
            self._data = list()
            self._keys = list()
            self._benchmark_ids = list()

        @property
        def keys(self):
            """Return keys"""
            return self._keys

        @property
        def data(self):
            """Return table data"""
            return self._data

        @property
        def data_dict(self):
            """Return unordered dictionary representation of data"""
            result_dict = dict()
            for i, key in enumerate(self._keys):
                result_dict[key] = list()
                for data in self._data:
                    result_dict[key].append(data[i])
            return result_dict

        @property
        def benchmark_ids(self):
            """Return benchmark ids"""
            return self._benchmark_ids

        def add_key_value_data(self, keys, data, benchmark_ids):
            """Add a list of additional rows to current result data"""
            order = list()
            last_index = len(self._keys)
            # Find matching rows
            for key in keys:
                if key in self._keys:
                    index = self._keys.index(key)
                    # Check weather key occurs multiple times
                    while index in order:
                        try:
                            index = self._keys.index(key, index + 1)
                        except ValueError:
                            index = len(self._keys)
                            self._keys.append(key)
                else:
                    index = len(self._keys)
                    self._keys.append(key)
                order.append(index)
            # Fill up existing rows
            if last_index != len(self._keys):
                for row in self._data:
                    row += ["" for key in self._keys[last_index:]]
            # Add new rows
            for row in data:
                new_row = ["" for key in self._keys]
                for i, index in enumerate(order):
                    new_row[index] = row[i]
                self._data.append(new_row)
                if type(benchmark_ids) is int:
                    self._benchmark_ids.append(benchmark_ids)
            if type(benchmark_ids) is list:
                self._benchmark_ids += benchmark_ids

        def add_id_information(self, reverse=False):
            """Add additional id key to table data."""
            id_key = KeyValuesResult.DataKey("id")
            if id_key not in self._keys:
                # Add key at the beginning of keys list
                self._keys.insert(0, id_key)
                for i, data in enumerate(self._data):
                    data.insert(0, self._benchmark_ids[i])
                # Sort data by using new id key (stable sort)
                self._data.sort(key=operator.itemgetter(0), reverse=reverse)
                for i, data in enumerate(self._data):
                    self._data[i][0] = str(data[0])

        def add_result_data(self, result_data):
            """Add additional result data"""
            if self.name != result_data.name:
                raise RuntimeError("Cannot combine to different result sets.")
            self.add_key_value_data(result_data.keys, result_data.data,
                                    result_data.benchmark_ids)

        def create_result(self, show=True, filename=None, **kwargs):
            """Create result representation"""
            raise NotImplementedError("")

    class DataKey(object):
        """Class represents one data key """

        def __init__(self, name, title=None, format_string=None, unit=None):
            self._name = name
            self._title = title
            self._format_string = format_string
            self._unit = unit

        @property
        def title(self):
            """Key title"""
            return self._title

        @property
        def name(self):
            """Key name"""
            return self._name

        @property
        def format(self):
            """Key data format"""
            return self._format_string

        @property
        def unit(self):
            """Key data unit"""
            return self._unit

        @unit.setter
        def unit(self, unit):
            """Set key data unit"""
            self._unit = unit

        @property
        def resulting_name(self):
            """Column name based on name, title and unit"""
            if self._title is not None:
                name = self._title
            else:
                name = self._name
                if self._unit is not None:
                    name += "[{0}]".format(self._unit)
            return name

        def etree_repr(self):
            """Return etree object representation"""
            key_etree = ET.Element("key")
            key_etree.text = self._name
            if self._format_string is not None:
                key_etree.attrib["format"] = self._format_string
            if self._title is not None:
                key_etree.attrib["title"] = self._title
            return key_etree

        def __eq__(self, other):
            return self.resulting_name == other.resulting_name

        def __hash__(self):
            return hash(self.resulting_name)

    def __init__(self, name, sort_names=None, res_filter=None):
        Result.__init__(self, name, res_filter)
        self._keys = list()
        if sort_names is None:
            self._sort_names = list()
        else:
            self._sort_names = sort_names

    def add_key(self, name, format_string=None, title=None, unit=None):
        """Add an additional key to the dataset"""
        self._keys.append(KeyValuesResult.DataKey(name, title, format_string,
                                                  unit))

    def create_result_data(self, display_only = None, masking = None):
        """Create result data"""
        result_data = KeyValuesResult.KeyValuesData(self._name)

        # Read pattern/parameter units if available
        units = self._load_units([key.name for key in self._keys])
        for key in self._keys:
            if key.name in units:
                key.unit = units[key.name]

        sort_data = list()
        for dataset in self._analyse_data():
            # Add additional data if needed
            for sort_name in self._sort_names:
                if sort_name not in dataset:
                    dataset[sort_name] = None
            sort_data.append(dataset)

        # Sort the resultset
        if len(self._sort_names) > 0:
            LOGGER.debug("sort using: {0}".format(",".join(self._sort_names)))
            # Use CompType for sorting to allow comparison of None values
            sort_data = \
                sorted(sort_data,
                       key=lambda x:
                       [jube2.util.util.CompType(x[sort_name])
                        for sort_name in self._sort_names])

        # Create table data
        table_data = list()
        for dataset in sort_data:
            row = list()
            cnt = 0
            for key in self._keys:
                if display_only and key.name not in display_only:
                    key.show = False
                if masking and key.name in masking:
                    key.show = False
                        
                if key.name in dataset and key.show:
                    # Cnt number of final entries to avoid complete empty
                    # result entries
                    cnt += 1
                    # Set null value
                    if dataset[key.name] is None:
                        value = ""
                    else:
                        # Format data values to create string representation
                        if key.format is not None:
                            value = jube2.util.output.format_value(
                                key.format, dataset[key.name])
                        else:
                            value = str(dataset[key.name])
                    row.append(value)
                else:
<<<<<<< HEAD
                    row.append("")
                
                if not key.show:
                    self._keys.remove(key)
=======
                    row.append(None)
>>>>>>> 9f764baa

            if cnt > 0:
                table_data.append(row)
        

        # Add data to toe result set
        result_data.add_key_value_data(self._keys, table_data,
                                       self._benchmark.id)

        return result_data<|MERGE_RESOLUTION|>--- conflicted
+++ resolved
@@ -260,14 +260,10 @@
                             value = str(dataset[key.name])
                     row.append(value)
                 else:
-<<<<<<< HEAD
-                    row.append("")
+                    row.append(None)
                 
                 if not key.show:
                     self._keys.remove(key)
-=======
-                    row.append(None)
->>>>>>> 9f764baa
 
             if cnt > 0:
                 table_data.append(row)

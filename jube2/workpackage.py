# JUBE Benchmarking Environment
# Copyright (C) 2008-2020
# Forschungszentrum Juelich GmbH, Juelich Supercomputing Centre
# http://www.fz-juelich.de/jsc/jube
#
# This program is free software: you can redistribute it and/or modify
# it under the terms of the GNU General Public License as published by
# the Free Software Foundation, either version 3 of the License, or
# any later version.
#
# This program is distributed in the hope that it will be useful,
# but WITHOUT ANY WARRANTY; without even the implied warranty of
# MERCHANTABILITY or FITNESS FOR A PARTICULAR PURPOSE.  See the
# GNU General Public License for more details.
#
# You should have received a copy of the GNU General Public License
# along with this program.  If not, see <http://www.gnu.org/licenses/>.
"""The Workpackage class handles a step and its parameter space"""

from __future__ import (print_function,
                        unicode_literals,
                        division)

import xml.etree.ElementTree as ET
import jube2.util.util
import jube2.util.output
import jube2.conf
import jube2.log
import jube2.parameter
import os
import stat
import shutil

LOGGER = jube2.log.get_logger(__name__)


class Workpackage(object):

    """A Workpackage contains all information to run a specific step with
    its given parameterset.
    """

    # class based counter for unique id creation
    id_counter = 0

    def __init__(self, benchmark, step, local_parameter_names, parameterset,
                 workpackage_id=None, iteration=0, cycle=0):
        # set id
        if workpackage_id is None:
            self._id = Workpackage.id_counter
            Workpackage.id_counter = Workpackage.id_counter + 1
        else:
            self._id = workpackage_id

        self._benchmark = benchmark
        self._step = step
        self._local_parameter_names = local_parameter_names
        self._parameterset = parameterset
        self._iteration = iteration
        self._parents = list()
        self._children = list()
        self._iteration_siblings = set()
        self._queued = False
        self._env = dict(os.environ)
        self._cycle = cycle
        self._workpackage_dir_caching_enabled = False
        self._workpackage_dir_cache = None

    def etree_repr(self):
        """Return etree object representation"""
        workpackage_etree = ET.Element("workpackage")
        workpackage_etree.attrib["id"] = str(self._id)
        step_etree = ET.SubElement(workpackage_etree, "step")
        step_etree.attrib["iteration"] = str(self._iteration)
        step_etree.attrib["cycle"] = str(self._cycle)
        step_etree.text = self._step.name
        if len(self._local_parameter_names) > 0:
            workpackage_etree.append(
                self.local_parameterset.etree_repr(use_current_selection=True))
        if len(self._parents) > 0:
            parents_etree = ET.SubElement(workpackage_etree, "parents")
            parents_etree.text = ",".join(
                [str(parent.id) for parent in self._parents])
        if len(self._iteration_siblings) > 0:
            sibling_etree = ET.SubElement(workpackage_etree,
                                          "iteration_siblings")
            sibling_etree.text = ",".join(
                [str(sibling.id) for sibling in self._iteration_siblings])
        environment_etree = ET.SubElement(workpackage_etree, "environment")
        for env_name, value in self._env.items():
            if (env_name not in ["PWD", "OLDPWD", "_"]) and \
                    (env_name not in os.environ or
                     os.environ[env_name] != value):
                env_etree = ET.SubElement(environment_etree, "env")
                env_etree.attrib["name"] = env_name
                # use string repr to avoid special characters
                env_etree.text = repr(value)
        for env_name in os.environ:
            if (env_name not in ["PWD", "OLDPWD", "_"]) and \
                    (env_name not in self._env):
                env_etree = ET.SubElement(environment_etree, "nonenv")
                env_etree.attrib["name"] = env_name
        return workpackage_etree

    def __repr__(self):
        return (("Workpackage(Id:{0:2d}; Step:{1}; ParentIDs:{2}; " +
                 "ChildIDs:{3} {4})").
                format(self._id, self._step.name,
                       [parent.id for parent in self._parents],
                       [child.id for child in self._children],
                       self.local_parameterset))

    def __eq__(self, other):
        if isinstance(other, Workpackage):
            return self.id == other.id
        else:
            return False

    def __hash__(self):
        return object.__hash__(self)

    @property
    def parameter_dict(self):
        """get all available parameter inside a dict"""
        # Collect parameter for substitution
        parameter = dict([[par.name, par.value] for par in
                          self._parameterset.constant_parameter_dict.values()])
        return parameter

    @property
    def env(self):
        """Return workpackage environment"""
        return self._env

    @property
    def cycle(self):
        """Return current loop cycle"""
        return self._cycle

    def allow_workpackage_dir_caching(self):
        """Enable workpackage dir cache"""
        self._workpackage_dir_caching_enabled = True
        self._workpackage_dir_cache = None

    @property
    def active(self):
        """Check active state"""
        active = self._step.active
        # Collect parameter for substitution
        parameter = self.parameter_dict
        # Parameter substitution
        active = jube2.util.util.substitution(active, parameter)
        # Evaluate active state
        return jube2.util.util.eval_bool(active)

    @property
    def done(self):
        """Workpackage done?"""
        done_file = os.path.join(self.workpackage_dir,
                                 jube2.conf.WORKPACKAGE_DONE_FILENAME)
        exist = os.path.exists(done_file)
        if jube2.conf.DEBUG_MODE:
            exist = exist or os.path.exists(done_file + "_DEBUG")
        return exist

    @done.setter
    def done(self, set_done):
        """Set/reset Workpackage done"""
        done_file = os.path.join(self.workpackage_dir,
                                 jube2.conf.WORKPACKAGE_DONE_FILENAME)
        if jube2.conf.DEBUG_MODE:
            done_file = done_file + "_DEBUG"
        if set_done:
            fout = open(done_file, "w")
            fout.write(jube2.util.util.now_str())
            fout.close()
            self._remove_operation_info_files()
        else:
            if os.path.exists(done_file):
                os.remove(done_file)

    @property
    def error(self):
        """Workpackage error?"""
        error_file = os.path.join(self.workpackage_dir,
                                  jube2.conf.WORKPACKAGE_ERROR_FILENAME)
        return os.path.exists(error_file)

    def set_error(self, set_error, msg=""):
        """Set/reset Workpackage error"""
        error_file = os.path.join(self.workpackage_dir,
                                  jube2.conf.WORKPACKAGE_ERROR_FILENAME)
        if set_error:
            fout = open(error_file, "w")
            fout.write(msg)
            fout.close()
        else:
            if os.path.exists(error_file):
                os.remove(error_file)

    @property
    def queued(self):
        """Workpackage queued?"""
        return self._queued

    @queued.setter
    def queued(self, set_queued):
        """Set queued state"""
        self._queued = set_queued

    @property
    def started(self):
        """Workpackage started?"""
        return os.path.exists(self.workpackage_dir)

    def operation_done_but_pending(self, operation_number):
        """Check if an operation was executed, but the result is still
        pending (because it is a async do)"""
        result = self.operation_done(operation_number)

        operation = self._step.operations[operation_number]

        if result and (operation.async_filename is not None):
            parameter_dict = self.parameter_dict
            if operation.active(parameter_dict):
                work_dir = self.work_dir
                alt_work_dir = self.alt_work_dir(parameter_dict)
                if alt_work_dir is not None:
                    work_dir = alt_work_dir
                async_filename = jube2.util.util.substitution(
                    operation.async_filename, parameter_dict)
                async_filename = \
                    os.path.expandvars(os.path.expanduser(async_filename))
                result = not os.path.exists(os.path.join(work_dir,
                                                         async_filename))
            else:
                result = False
        else:
            result = False
        return result

    def operation_done(self, operation_number, set_done=None):
        """Mark/checks operation status"""
        done_file = os.path.join(self.workpackage_dir,
                                 "wp_{0}_{1:02d}".format(
                                     jube2.conf.WORKPACKAGE_DONE_FILENAME,
                                     operation_number))
        if set_done is None:
            exist = os.path.exists(done_file)
            if jube2.conf.DEBUG_MODE:
                exist = exist or os.path.exists(done_file + "_DEBUG")
            return exist
        else:
            if jube2.conf.DEBUG_MODE:
                done_file = done_file + "_DEBUG"
            elif ((set_done and not os.path.exists(done_file)) or
                  (not set_done and os.path.exists(done_file))):
                jube2.util.util.update_timestamps(
                    os.path.join(self._benchmark.bench_dir,
                                 jube2.conf.TIMESTAMPS_INFO),
                    "change")
            if set_done:
                fout = open(done_file, "w")
                fout.close()
            else:
                if os.path.exists(done_file):
                    os.remove(done_file)
            return set_done

    def _remove_operation_info_files(self):
        """Remove all operation info files"""
        for operation_number in range(len(self._step.operations)):
            self.operation_done(operation_number, False)
            
    def remove(self, remove_from_benchmark=False):
        for children in self.children:
            children.remove(remove_from_benchmark=True)
        shutil.rmtree(self.workpackage_dir, ignore_errors=True)
        if remove_from_benchmark:
            self.benchmark.remove_workpackage(self)
        

    def remove(self, remove_config_from_benchmark=False):
        """Remove all data of this workpackage"""
        for children in self.children:
            children.remove(remove_config_from_benchmark=True)
        shutil.rmtree(self.workpackage_dir, ignore_errors=True)

        # Remove shared folder if all workpackages of the current step were
        # removed
        if self._step.shared_link_name is not None:
            all_deleted = True
            for workpackage in self._benchmark.workpackages[self._step.name]:
                if workpackage.started:
                    all_deleted = False
            if all_deleted:
                shared_folder = self._step.shared_folder_path(
                    self._benchmark.bench_dir, self.parameter_dict)
                shutil.rmtree(shared_folder, ignore_errors=True)

        if remove_config_from_benchmark:
            self.benchmark.remove_workpackage(self)

    def add_parent(self, workpackage):
        """Add a parent Workpackage"""
        self._parents.append(workpackage)

    @property
    def parameterset(self):
        """Return parameterset"""
        return self._parameterset

    def add_children(self, workpackage):
        """Add a children workpackage"""
        self._children.append(workpackage)

    @property
    def local_parameterset(self):
        """Return local parameterset"""
        parameterset = jube2.parameter.Parameterset()
        for name in self._local_parameter_names:
            parameterset.add_parameter(self._parameterset[name])
        return parameterset

    @property
    def parent_history(self):
        """Create a list of all parents in the history of this workpackage"""
        history = list()
        for parent in self._parents:
            history += parent.parent_history
        history += self._parents
        return history
    
    @property
    def benchmark(self):
        """Return benchmark of this workpackage"""
        return self._benchmark

    @property
    def benchmark(self):
        """Return benchmark of this workpackage"""
        return self._benchmark

    @property
    def children_future(self):
        """Create a list of all children in the future of this workpackage"""
        future = list()
        future += self._children
        for child in self._children:
            future += child.children_future
        return future

    @property
    def id(self):
        """Return workpackage id"""
        return self._id

    @property
    def parents(self):
        """Return list of parent workpackages"""
        return self._parents

    @property
    def iteration_siblings(self):
        """Return set of iteration siblings"""
        return self._iteration_siblings

    @property
    def iteration(self):
        """Return workpackage iteration number"""
        return self._iteration

    @property
    def children(self):
        """Return list of child workpackages"""
        return self._children

    @property
    def step(self):
        """Return Step data"""
        return self._step

    def get_jube_cycle_parameterset(self):
        """Return parameterset which contains cycle related
        information"""
        parameterset = jube2.parameter.Parameterset()

        # worpackage cycle
        parameterset.add_parameter(
            jube2.parameter.Parameter.
            create_parameter("jube_wp_cycle",
                             str(self._cycle), parameter_type="int",
                             update_mode=jube2.parameter.JUBE_MODE))

        return parameterset

    def create_relpath(self, value):
        """Create relative path representation"""
        return os.path.relpath(value, self._benchmark.file_path_ref)

    def create_abspath(self, value):
        """Create absolute path representation"""
        return os.path.abspath(value)

    def get_jube_parameterset(self):
        """Return parameterset which contains workpackage related
        information"""
        parameterset = jube2.parameter.Parameterset()
        # workpackage id
        parameterset.add_parameter(
            jube2.parameter.Parameter.
            create_parameter("jube_wp_id", str(self._id),
                             parameter_type="int",
                             update_mode=jube2.parameter.JUBE_MODE))

        # workpackage id with padding
        parameterset.add_parameter(
            jube2.parameter.Parameter.
            create_parameter("jube_wp_padid",
                             jube2.util.util.id_dir("", self._id),
                             parameter_type="string",
                             update_mode=jube2.parameter.JUBE_MODE))

        # workpackage iteration
        parameterset.add_parameter(
            jube2.parameter.Parameter.
            create_parameter("jube_wp_iteration",
                             str(self._iteration), parameter_type="int",
                             update_mode=jube2.parameter.JUBE_MODE))

        parameterset.add_parameterset(self.get_jube_cycle_parameterset())

        # pathes
        if self._step.alt_work_dir is None:
            path = self.work_dir
        else:
            path = self._step.alt_work_dir

        # workpackage relative folder path
        parameterset.add_parameter(
            jube2.parameter.Parameter.
            create_parameter("jube_wp_relpath", path,
                             update_mode=jube2.parameter.JUBE_MODE,
                             eval_helper=self.create_relpath))

        # workpackage absolute folder path
        parameterset.add_parameter(
            jube2.parameter.Parameter.
            create_parameter("jube_wp_abspath", path,
                             update_mode=jube2.parameter.JUBE_MODE,
                             eval_helper=self.create_abspath))

        # parent workpackage id
        for parent in self._parents:
            parameterset.add_parameter(
                jube2.parameter.Parameter.
                create_parameter(("jube_wp_parent_{0}_id")
                                 .format(parent.step.name),
                                 str(parent.id), parameter_type="int",
                                 update_mode=jube2.parameter.JUBE_MODE))

        # environment export string
        env_str = ""
        parameter_names = [parameter.name for parameter in
                           self._parameterset.export_parameter_dict.values()]
        parameter_names.sort(key=str.lower)
        for name in parameter_names:
            env_str += "export {0}=${1}\n".format(name, name)
        env_par = jube2.parameter.Parameter.create_parameter(
            "jube_wp_envstr", env_str, no_templates=True,
            update_mode=jube2.parameter.JUBE_MODE,
            eval_helper=jube2.parameter.StaticParameter.fix_export_string)
        parameterset.add_parameter(env_par)

        # environment export list
        parameterset.add_parameter(
            jube2.parameter.Parameter.create_parameter(
                "jube_wp_envlist",
                ",".join([name for name in parameter_names]),
                no_templates=True, update_mode=jube2.parameter.JUBE_MODE))

        return parameterset

    def create_workpackage_dir(self):
        """Create work directory"""
        if not os.path.exists(self.workpackage_dir):
            if "$" in self.workpackage_dir:
                raise RuntimeError(("'{0}' could not be evaluated and used " +
                                    "as a workpackage directory name. " +
                                    "Please check the suffix setting.")
                                   .format(self.workpackage_dir))
            os.mkdir(self.workpackage_dir)
            os.mkdir(self.work_dir)

        # Create symbolic link to parent workpackage folder
        for parent in self._parents:
            link_path = os.path.join(self.work_dir, parent.step.name)
            parent_path = os.path.relpath(parent.work_dir, self.work_dir)
            if not os.path.exists(link_path):
                os.symlink(parent_path, link_path)

    def create_shared_folder_link(self, parameter_dict=None):
        """Create shared folder connection"""
        # Create symbolic link to shared folder
        if self._step.shared_link_name is not None:
            shared_folder = self._step.shared_folder_path(
                self._benchmark.bench_dir, parameter_dict)
            # Create shared folder (if it not already exists)
            if not os.path.exists(shared_folder):
                os.mkdir(shared_folder)

            # Create shared folder link
            if parameter_dict is not None:
                shared_name = \
                    jube2.util.util.substitution(self._step.shared_link_name,
                                                 parameter_dict)
            else:
                shared_name = self._step.shared_link_name
            link_path = os.path.join(self.work_dir, shared_name)
            target_path = \
                os.path.relpath(shared_folder, self.work_dir)
            if not os.path.exists(link_path):
                os.symlink(target_path, link_path)

    @property
    def workpackage_dir(self):
        """Return workpackage directory"""
        if not self._workpackage_dir_caching_enabled or \
                self._workpackage_dir_cache is None:
            suffix = self.step.suffix
            if suffix != "":
                # Collect parameter for substitution
                parameter = \
                    dict([[par.name, par.value] for par in
                          self._parameterset.constant_parameter_dict.values()])
                # Parameter substitution
                suffix = jube2.util.util.substitution(suffix, parameter)
                suffix = "_" + os.path.expandvars(os.path.expanduser(suffix))
            path = "{path}_{step_name}{suffix}".format(
                path=jube2.util.util.id_dir(
                    self._benchmark.bench_dir, self._id),
                step_name=self._step.name,
                suffix=suffix)
        if self._workpackage_dir_caching_enabled:
            if self._workpackage_dir_cache is None:
                self._workpackage_dir_cache = path
            return self._workpackage_dir_cache
        else:
            return path

    @property
    def work_dir(self):
        """Return working directory (user space)"""
        return os.path.join(self.workpackage_dir, "work")

    def alt_work_dir(self, parameter_dict=None):
        """Return location of alternative working_dir"""
        if self._step.alt_work_dir is not None:
            if parameter_dict is None:
                parameter_dict = self.parameter_dict
            alt_work_dir = self._step.alt_work_dir
            alt_work_dir = jube2.util.util.substitution(alt_work_dir,
                                                        parameter_dict)
            alt_work_dir = os.path.expandvars(os.path.expanduser(alt_work_dir))
            alt_work_dir = os.path.join(self._benchmark.file_path_ref,
                                        alt_work_dir)
            return alt_work_dir
        else:
            return None

    def _run_operations(self, parameter, work_dir):
        """Run all available operations"""
        continue_op = True
        continue_cycle = True
        for operation_number, operation in enumerate(self._step.operations):
            # Check if the operation is activated
            active = operation.active(parameter)
            if not active:
                self.operation_done(operation_number, True)
            # Do nothing, if the next operation is already finished.
            # Otherwise a removed async_file will result in a new
            # pending operation, if there are two async-operations in
            # a row
            elif not self.operation_done(operation_number + 1):
                # shared operation
                if operation.shared:
                    # wait for all other workpackages and check if shared
                    # operation already finished
                    shared_done = False
                    for workpackage in \
                            self._benchmark.workpackages[self._step.name]:
                        # All workpackages must reach the same position in
                        # the program
                        if operation_number > 0:
                            continue_op = continue_op and \
                                ((workpackage.operation_done(
                                    operation_number - 1) and
                                  (not workpackage.operation_done_but_pending(
                                      operation_number - 1))
                                  ) or
                                 workpackage.done) and \
                                workpackage.cycle == self._cycle
                        # Check if another workpackage already finalized
                        # the operation, only if the operation was active
                        # for this particular workpackage
                        shared_done = shared_done or \
                            ((workpackage.operation_done(
                                operation_number + 1) or workpackage.done
                              ) and
                             operation.active(workpackage.parameter_dict))
<<<<<<< HEAD
                    if shared_done and not self.operation_done(operation_number):
                        LOGGER.warning("\nShared operation in {0} was already executed".format(self._step.name))
=======

                    # If a workpackage is removed and restarted, a shared
                    # operation will not be re-executed, user should be warned
                    if shared_done and not self.operation_done(
                            operation_number):
                        LOGGER.warning(
                            "\nShared operation in {0} was already executed".
                            format(self._step.name))

>>>>>>> 0e2ae062
                    # All older workpackages in tree must be done
                    for step_name in self._step.get_depend_history(
                            self._benchmark):
                        for workpackage in self._benchmark.workpackages[
                                step_name]:
                            continue_op = continue_op and workpackage.done

                    if continue_op and not shared_done:
                        # remove workpackage specific parameter
                        shared_parameter = dict(parameter)
                        for jube_parameter in self.get_jube_parameterset()\
                                .all_parameter_names:
                            if jube_parameter in shared_parameter:
                                del shared_parameter[jube_parameter]

                        # work_dir = shared_dir
                        shared_dir = \
                            self._step.shared_folder_path(
                                self._benchmark.bench_dir, shared_parameter)

                        LOGGER.debug("====== {0} - shared ======"
                                     .format(self._step.name))

                        continue_op, continue_cycle = operation.execute(
                            parameter_dict=shared_parameter,
                            work_dir=shared_dir,
                            environment=self._env,
                            only_check_pending=self.operation_done(
                                operation_number))

                        # update all workpackages
                        for workpackage in self._benchmark.workpackages[
                                self._step.name]:
                            # if the operation wasn't active in the shared
                            # operation it must not be triggered to
                            # restart
                            if operation.active(
                                    workpackage.parameter_dict):
                                if not workpackage.started:
                                    workpackage.create_workpackage_dir()
                                workpackage.operation_done(
                                    operation_number, True)
                                if continue_op and not continue_cycle:
                                    workpackage.done = True
                                # requeue other workpackages
                                if not workpackage.queued and continue_op:
                                    self._benchmark.work_stat.put(
                                        workpackage)
                        LOGGER.debug("======================={0}"
                                     .format(len(self._step.name) * "="))
                else:
                    continue_op, continue_cycle = operation.execute(
                        parameter_dict=parameter, work_dir=work_dir,
                        environment=self._env,
                        only_check_pending=self.operation_done(
                            operation_number))
                    self.operation_done(operation_number, True)
            if not continue_op or not continue_cycle:
                break
        return continue_op, continue_cycle

    def run(self):
        """Run step and use current parameter space"""

        # Workpackage already done or error?
        if self.done or self.error:
            return

        continue_op = True
        continue_cycle = True
        while (continue_cycle and continue_op):

            stepstr = ("{0} ( iter:{2} | id:{1} | parents:{3} | cycle:{4} )"
                       .format(self._step.name, self._id, self._iteration,
                               ",".join([parent.step.name + "(" +
                                         str(parent.id) + ")"
                                         for parent in self._parents]),
                               self._cycle))
            stepstr = "----- {0} -----".format(stepstr)
            LOGGER.debug(stepstr)

            # --- Check if this is the first run ---
            started_before = self.started

            # --- Create directory structure ---
            if not started_before:
                self.create_workpackage_dir()

            # --- Load environment of parent steps ---
            if not started_before:
                for parent in self._parents:
                    if parent.step.export:
                        self._env.update(parent.env)

            # --- Update JUBE parameter for new cycle ---
            if self._cycle > 0:
                self.parameterset.update_parameterset(
                    self.get_jube_cycle_parameterset())

            # --- Update cycle parameter ---
            update_parameter = \
                self.parameterset.get_updatable_parameter(
                    mode=jube2.parameter.CYCLE_MODE, keep_index=True)
            if len(update_parameter) > 0:
                fixed_parameterset = self.parameterset.copy()
                for parameter in update_parameter:
                    fixed_parameterset.delete_parameter(parameter)
                change = True
                while change:
                    change = False
                    update_parameter.parameter_substitution(
                        [fixed_parameterset])
                    if update_parameter.has_templates:
                        update_parameter = list(
                            update_parameter.expand_templates())[0]
                        change = True
                update_parameter.parameter_substitution(
                    [fixed_parameterset], final_sub=True)
                self.parameterset.update_parameterset(update_parameter)
                debugstr = "  updated parameter:\n"
                debugstr += jube2.util.output.text_table(
                    [("parameter", "value")] + sorted(
                        [(par.name, par.value) for par in update_parameter]),
                    use_header_line=True, indent=9, align_right=False)
                LOGGER.debug(debugstr)

            # --- Collect parameter for substitution ---
            parameter = self.parameter_dict

            if not started_before:
                # --- Collect export parameter ---
                self._env.update(
                    dict([[par.name, par.value] for par in
                          self._parameterset.export_parameter_dict.values()]))

            # --- Create shared folder connection ---
            if self._cycle == 0:
                self.create_shared_folder_link(parameter)

            # --- Create alternativ working dir ---
            alt_work_dir = self.alt_work_dir(parameter)
            if alt_work_dir is not None:
                LOGGER.debug("  switch to alternativ work dir: \"{0}\""
                             .format(alt_work_dir))
                if not jube2.conf.DEBUG_MODE and \
                        not os.path.exists(alt_work_dir):
                    os.makedirs(alt_work_dir)
                    # Get group_id if available (given by JUBE_GROUP_NAME)
                    group_id = jube2.util.util.check_and_get_group_id()
                    if group_id is not None:
                        os.chown(alt_work_dir, os.getuid(), group_id)
                        os.chmod(alt_work_dir,
                                 os.stat(alt_work_dir).st_mode | stat.S_ISGID)

            # Print debug info
            if self._cycle == 0:
                debugstr = "  available parameter:\n"
                debugstr += jube2.util.output.text_table(
                    [("parameter", "value")] + sorted(
                        [(name, par) for name, par in parameter.items()]),
                    use_header_line=True, indent=9,
                    align_right=False)
                LOGGER.debug(debugstr)

            # --- Copy files to working dir or create links ---
            if not started_before:
                # Filter for filesets in uses
                fileset_names = \
                    self._step.get_used_sets(self._benchmark.filesets,
                                             parameter)
                for name in fileset_names:
                    self._benchmark.filesets[name].create(
                        work_dir=self.work_dir,
                        parameter_dict=parameter,
                        alt_work_dir=alt_work_dir,
                        environment=self._env,
                        file_path_ref=self._benchmark.file_path_ref)

            work_dir = self.work_dir
            if alt_work_dir is not None:
                work_dir = alt_work_dir

            # --- File substitution ---
            if not started_before:
                # Filter for substitutionsets in uses
                substituteset_names = \
                    self._step.get_used_sets(self._benchmark.substitutesets,
                                             parameter)
                for name in substituteset_names:
                    self._benchmark.substitutesets[name].substitute(
                        parameter_dict=parameter, work_dir=work_dir)

            try:
                # Run all operations
                # continue_op = false means -> async operation or wait for
                #     others in shared operation
                # continue_cycle = false -> loop cycle was interrupted
                continue_op, continue_cycle = \
                    self._run_operations(parameter, work_dir)

                # --- Check cycle limit ---
                if self._cycle + 1 >= self._step.cycles:
                    continue_cycle = False

                if continue_op and continue_cycle:
                    # --- Prepare additional cycle if needed ---
                    self._cycle += 1
                    self._remove_operation_info_files()
                elif continue_op:
                    # --- Write information file to mark end of work ---
                    self.done = True
            except RuntimeError as re:
                self.set_error(True, str(re))
                continue_cycle = False
                if jube2.conf.EXIT_ON_ERROR:
                    raise(RuntimeError(str(re)))
                else:
                    LOGGER.debug(
                        "{0}\n{1}\n{2}".format(40 * "-", str(re), 40 * "-"))

    @staticmethod
    def reduce_workpackage_id_counter():
        Workpackage.id_counter = Workpackage.id_counter - 1<|MERGE_RESOLUTION|>--- conflicted
+++ resolved
@@ -608,10 +608,6 @@
                                 operation_number + 1) or workpackage.done
                               ) and
                              operation.active(workpackage.parameter_dict))
-<<<<<<< HEAD
-                    if shared_done and not self.operation_done(operation_number):
-                        LOGGER.warning("\nShared operation in {0} was already executed".format(self._step.name))
-=======
 
                     # If a workpackage is removed and restarted, a shared
                     # operation will not be re-executed, user should be warned
@@ -621,7 +617,6 @@
                             "\nShared operation in {0} was already executed".
                             format(self._step.name))
 
->>>>>>> 0e2ae062
                     # All older workpackages in tree must be done
                     for step_name in self._step.get_depend_history(
                             self._benchmark):

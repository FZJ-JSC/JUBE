# JUBE Benchmarking Environment
# Copyright (C) 2008-2019
# Forschungszentrum Juelich GmbH, Juelich Supercomputing Centre
# http://www.fz-juelich.de/jsc/jube
#
# This program is free software: you can redistribute it and/or modify
# it under the terms of the GNU General Public License as published by
# the Free Software Foundation, either version 3 of the License, or
# any later version.
#
# This program is distributed in the hope that it will be useful,
# but WITHOUT ANY WARRANTY; without even the implied warranty of
# MERCHANTABILITY or FITNESS FOR A PARTICULAR PURPOSE.  See the
# GNU General Public License for more details.
#
# You should have received a copy of the GNU General Public License
# along with this program.  If not, see <http://www.gnu.org/licenses/>.
"""The Benchmark class manages the benchmark process"""

from __future__ import (print_function,
                        unicode_literals,
                        division)

import xml.etree.ElementTree as ET
import xml.dom.minidom as DOM
import os
import stat
import pprint
import shutil
import itertools
import jube2.parameter
import jube2.util.util
import jube2.util.output
import jube2.conf
import jube2.log

LOGGER = jube2.log.get_logger(__name__)


class Benchmark(object):

    """The Benchmark class contains all data to run a benchmark"""

    def __init__(self, name, outpath, parametersets, substitutesets,
                 filesets, patternsets, steps, analyser, results,
                 results_order, comment="", tags=None, file_path_ref="."):
        self._name = name
        self._outpath = outpath
        self._parametersets = parametersets
        self._substitutesets = substitutesets
        self._filesets = filesets
        self._patternsets = patternsets
        self._steps = steps
        self._analyser = analyser
        for analyser in self._analyser.values():
            analyser.benchmark = self
        self._results = results
        self._results_order = results_order
        for result in self._results.values():
            result.benchmark = self
        self._workpackages = dict()
        self._work_stat = jube2.util.util.WorkStat()
        self._comment = comment
        self._id = -1
        self._file_path_ref = file_path_ref
        if tags is None:
            self._tags = set()
        else:
            self._tags = tags

    @property
    def name(self):
        """Return benchmark name"""
        return self._name

    @property
    def comment(self):
        """Return comment string"""
        return self._comment

    @property
    def tags(self):
        """Return set of tags"""
        return self._tags

    @comment.setter
    def comment(self, new_comment):
        """Set new comment string"""
        self._comment = new_comment

    @property
    def parametersets(self):
        """Return parametersets"""
        return self._parametersets

    @property
    def patternsets(self):
        """Return patternsets"""
        return self._patternsets

    @property
    def analyser(self):
        """Return analyser"""
        return self._analyser

    @property
    def results(self):
        """Return results"""
        return self._results

    @property
    def results_order(self):
        """Return results_order"""
        return self._results_order

    @property
    def file_path_ref(self):
        """Get file path reference"""
        return self._file_path_ref

    @property
    def outpath(self):
        """Overwrite outpath"""
        return self._outpath
<<<<<<< HEAD
    
=======

>>>>>>> 004320e1
    @outpath.setter
    def set_outpath(self, new_outpath):
        self._outpath = new_outpath

    @file_path_ref.setter
    def file_path_ref(self, file_path_ref):
        """Set file path reference"""
        self._file_path_ref = file_path_ref

    @property
    def substitutesets(self):
        """Return substitutesets"""
        return self._substitutesets

    @property
    def workpackages(self):
        """Return workpackages"""
        return self._workpackages

    def add_tags(self, other_tags):
        if other_tags is not None:
            self._tags = self._tags.union(set(other_tags))

    def workpackage_by_id(self, wp_id):
        """Search and return a benchmark workpackage by its wp_id"""
        for stepname in self._workpackages:
            for workpackage in self._workpackages[stepname]:
                if workpackage.id == wp_id:
                    return workpackage
        return None

    @property
    def work_stat(self):
        """Return work queue"""
        return self._work_stat

    @property
    def filesets(self):
        """Return filesets"""
        return self._filesets

    def delete_bench_dir(self):
        """Delete all data inside benchmark directory"""
        if os.path.exists(self.bench_dir):
            shutil.rmtree(self.bench_dir, ignore_errors=True)

    @property
    def steps(self):
        """Return steps"""
        return self._steps

    @property
    def workpackage_status(self):
        """Retun workpackage information dict"""
        result_dict = dict()
        for stepname in self._workpackages:
            result_dict[stepname] = {"all": 0,
                                     "open": 0,
                                     "wait": 0,
                                     "error": 0,
                                     "done": 0}
            for workpackage in self._workpackages[stepname]:
                result_dict[stepname]["all"] += 1
                if workpackage.done:
                    result_dict[stepname]["done"] += 1
                elif workpackage.error:
                    result_dict[stepname]["error"] += 1
                elif workpackage.started:
                    result_dict[stepname]["wait"] += 1
                else:
                    result_dict[stepname]["open"] += 1
        return result_dict

    @property
    def benchmark_status(self):
        """Retun global workpackage information dict"""
        result_dict = {"all": 0,
                       "open": 0,
                       "wait": 0,
                       "error": 0,
                       "done": 0}

        for status in self.workpackage_status.values():
            result_dict["all"] += status["all"]
            result_dict["open"] += status["open"]
            result_dict["wait"] += status["wait"]
            result_dict["error"] += status["error"]
            result_dict["done"] += status["done"]

        return result_dict

    @property
    def id(self):
        """Return benchmark id"""
        return self._id

    @id.setter
    def id(self, new_id):
        """Set new benchmark id"""
        self._id = new_id

    def get_jube_parameterset(self):
        """Return parameterset which contains benchmark related
        information"""
        parameterset = jube2.parameter.Parameterset()
        # benchmark id
        parameterset.add_parameter(
            jube2.parameter.Parameter.
            create_parameter(
                "jube_benchmark_id", str(self._id), parameter_type="int",
                update_mode=jube2.parameter.JUBE_MODE))

        # benchmark id with padding
        parameterset.add_parameter(
            jube2.parameter.Parameter.
            create_parameter("jube_benchmark_padid",
                             jube2.util.util.id_dir("", self._id),
                             parameter_type="string",
                             update_mode=jube2.parameter.JUBE_MODE))

        # benchmark name
        parameterset.add_parameter(
            jube2.parameter.Parameter.
            create_parameter("jube_benchmark_name", self._name,
                             update_mode=jube2.parameter.JUBE_MODE))

        # benchmark home
        parameterset.add_parameter(
            jube2.parameter.Parameter.
            create_parameter("jube_benchmark_home",
                             os.path.abspath(self._file_path_ref),
                             update_mode=jube2.parameter.JUBE_MODE))

        # benchmark rundir
        parameterset.add_parameter(
            jube2.parameter.Parameter.
            create_parameter("jube_benchmark_rundir",
                             os.path.abspath(self.bench_dir),
                             update_mode=jube2.parameter.JUBE_MODE))

        timestamps = jube2.util.util.read_timestamps(
            os.path.join(self.bench_dir, jube2.conf.TIMESTAMPS_INFO))

        # benchmark start
        parameterset.add_parameter(
            jube2.parameter.Parameter.create_parameter(
                "jube_benchmark_start",
                timestamps.get("start", "").replace(" ", "T"),
                update_mode=jube2.parameter.JUBE_MODE))

        return parameterset

    def etree_repr(self, new_cwd=None):
        """Return etree object representation"""
        benchmark_etree = ET.Element("benchmark")
        if len(self._comment) > 0:
            comment_element = ET.SubElement(benchmark_etree, "comment")
            comment_element.text = self._comment
        benchmark_etree.attrib["name"] = self._name
        # Modify file_path_ref and outpath to be relativly correct towards
        # new configuration file position
        if new_cwd is not None:
            benchmark_etree.attrib["file_path_ref"] = \
                os.path.relpath(self._file_path_ref, new_cwd)
            if not os.path.isabs(self._outpath):
                benchmark_etree.attrib["outpath"] = \
                    os.path.relpath(self._outpath, new_cwd)
            else:
                benchmark_etree.attrib["outpath"] = self._outpath

        for parameterset in self._parametersets.values():
            benchmark_etree.append(parameterset.etree_repr())
        for substituteset in self._substitutesets.values():
            benchmark_etree.append(substituteset.etree_repr())
        for fileset in self._filesets.values():
            benchmark_etree.append(fileset.etree_repr())
        for patternset in self._patternsets.values():
            benchmark_etree.append(patternset.etree_repr())
        for step in self._steps.values():
            benchmark_etree.append(step.etree_repr())
        for analyser in self._analyser.values():
            benchmark_etree.append(analyser.etree_repr())
        for result_name in self._results_order:
            result = self._results[result_name]
            benchmark_etree.append(result.etree_repr())
        return benchmark_etree

    def __repr__(self):
        return pprint.pformat(self.__dict__)

    def _create_initial_workpackages(self):
        """Create initial workpackages of current benchmark and create graph
        structure."""
        self._workpackages = dict()
        self._work_stat = jube2.util.util.WorkStat()

        # Create workpackage storage
        for step_name in self._steps:
            self._workpackages[step_name] = list()

        # Create initial workpackages
        for step in self._steps.values():
            if len(step.depend) == 0:
                new_workpackages = \
                    self._create_new_workpackages_with_parents(step)
                self._workpackages[step.name] += new_workpackages
                for workpackage in new_workpackages:
                    workpackage.queued = True
                    self._work_stat.put(workpackage)

    def analyse(self, show_info=True):
        """Run analyser"""

        if show_info:
            LOGGER.info(">>> Start analyse")

        for analyser in self._analyser.values():
            analyser.analyse()
        if ((not jube2.conf.DEBUG_MODE) and
                (os.access(self.bench_dir, os.W_OK))):
            self.write_analyse_data(os.path.join(self.bench_dir,
                                                 jube2.conf.ANALYSE_FILENAME))
        if show_info:
            LOGGER.info(">>> Analyse finished")

    def create_result(self, only=None, show=False, data_list=None, style=None):
        """Show benchmark result"""
        if only is None:
            only = [result_name for result_name in self._results]
        if data_list is None:
            data_list = list()
        for result_name in self._results_order:
            result = self._results[result_name]
            if result.name in only:
                result_data = result.create_result_data(style)
                if result.result_dir is None:
                    result_dir = os.path.join(self.bench_dir,
                                              jube2.conf.RESULT_DIRNAME)
                else:
                    result_dir = result.result_dir
                    result_dir = os.path.expanduser(result_dir)
                    result_dir = os.path.expandvars(result_dir)
                    result_dir = jube2.util.util.id_dir(
                        os.path.join(self.file_path_ref, result_dir), self.id)
                if (not os.path.exists(result_dir)) and \
                   (not jube2.conf.DEBUG_MODE):
                    try:
                        os.makedirs(result_dir)
                    except OSError:
                        pass
                if ((not jube2.conf.DEBUG_MODE) and
                        (os.path.exists(result_dir)) and
                        (os.access(result_dir, os.W_OK))):
                    filename = os.path.join(result_dir,
                                            "{0}.dat".format(result.name))
                else:
                    filename = None
                result_data.create_result(show=show, filename=filename)

                if result_data in data_list:
                    data_list[data_list.index(result_data)].add_result_data(
                        result_data)
                else:
                    data_list.append(result_data)
        return data_list

    def update_analyse_and_result(self, new_patternsets, new_analyser,
                                  new_results, new_results_order, new_cwd):
        """Update analyser and result data"""
        if os.path.exists(self.bench_dir):
            LOGGER.debug("Update analyse and result data")
            self._patternsets = new_patternsets
            old_analyser = self._analyser
            self._analyser = new_analyser
            self._results = new_results
            self._results_order = new_results_order
            for analyser in self._analyser.values():
                if analyser.name in old_analyser:
                    analyser.analyse_result = \
                        old_analyser[analyser.name].analyse_result
                analyser.benchmark = self
            for result in self._results.values():
                result.benchmark = self
                # change result dir position relative to cwd
                if (result.result_dir is not None) and \
                   (new_cwd is not None) and \
                   (not os.path.isabs(result.result_dir)):
                    result.result_dir = \
                        os.path.join(new_cwd, result.result_dir)
            if ((not jube2.conf.DEBUG_MODE) and
                    (os.access(self.bench_dir, os.W_OK))):
                self.write_benchmark_configuration(
                    os.path.join(self.bench_dir,
                                 jube2.conf.CONFIGURATION_FILENAME),
                    outpath="..")

    def write_analyse_data(self, filename):
        """All analyse data will be written to given file
        using xml representation"""
        # Create root-tag and append analyser
        analyse_etree = ET.Element("analyse")
        for analyser_name in self._analyser:
            analyser_etree = ET.SubElement(analyse_etree, "analyser")
            analyser_etree.attrib["name"] = analyser_name
            for etree in self._analyser[analyser_name].analyse_etree_repr():
                analyser_etree.append(etree)
        xml = jube2.util.output.element_tree_tostring(
            analyse_etree, encoding="UTF-8")
        # Using dom for pretty-print
        dom = DOM.parseString(xml.encode("UTF-8"))
        fout = open(filename, "wb")
        fout.write(dom.toprettyxml(indent="  ", encoding="UTF-8"))
        fout.close()

    def _create_new_workpackages_for_workpackage(self, workpackage):
        """Create and return new workpackages if given workpackage
        was finished."""
        all_new_workpackages = list()
        if not workpackage.done or len(workpackage.children) > 0:
            return all_new_workpackages
        LOGGER.debug(("Create new workpackages for workpackage"
                      " {0}({1})").format(
            workpackage.step.name, workpackage.id))
        # Search for dependent steps
        dependent_steps = [step for step in self._steps.values() if
                           workpackage.step.name in step.depend]

        # Search for possible workpackage parents
        for dependent_step in dependent_steps:
            parent_workpackages = [[
                parent_workpackage for parent_workpackage in
                self._workpackages[step_name] if parent_workpackage.done]
                for step_name in dependent_step.depend
                if (step_name in self._workpackages) and
                   (step_name != workpackage.step.name)]
            parent_workpackages.append([workpackage])

            # Create all possible parent combinations
            workpackage_combinations = \
                [iterator for iterator in
                 itertools.product(*parent_workpackages)]
            possible_combination = len(workpackage_combinations)
            for workpackage_combination in workpackage_combinations:
                new_workpackages = self._create_new_workpackages_with_parents(
                    dependent_step, workpackage_combination)
                if len(new_workpackages) > 0:
                    possible_combination -= 1

                # Create links: parent workpackages -> new children
                for new_workpackage in new_workpackages:
                    for parent in workpackage_combination:
                        parent.add_children(new_workpackage)

                self._workpackages[dependent_step.name] += new_workpackages
                all_new_workpackages += new_workpackages
            if possible_combination > 0:
                LOGGER.debug(("  {0} workpackages combinations were skipped"
                              " while checking possible parent combinations"
                              " for step {1}").format(possible_combination,
                                                      dependent_step.name))

        LOGGER.debug("  {0} new workpackages created".format(
            len(all_new_workpackages)))
        return all_new_workpackages

    def _create_new_workpackages_with_parents(self, step,
                                              parent_workpackages=None):
        """Create workpackages with given parent combination"""
        if parent_workpackages is None:
            parent_workpackages = list()
        # Combine and check parent parametersets
        parameterset = jube2.parameter.Parameterset()
        incompatible_parameter_names = set()
        for parent_workpackage in parent_workpackages:
            # Check weather parameter combination is possible or not.
            # JUBE Parameter can be ignored
            incompatible_parameter_names = incompatible_parameter_names.union(
                parameterset.get_incompatible_parameter(
                    parent_workpackage.parameterset,
                    update_mode=jube2.parameter.JUBE_MODE))
            parameterset.add_parameterset(
                parent_workpackage.parameterset)

        # Sort parent workpackges after total iteration number and name
        sorted_parents = list(parent_workpackages)
        sorted_parents.sort(key=lambda x: x.step.name)
        sorted_parents.sort(key=lambda x: x.step.iterations)

        iteration_base = 0
        for i, parent in enumerate(sorted_parents):
            if i == 0:
                iteration_base = parent.iteration
            else:
                iteration_base = \
                    parent.step.iterations * iteration_base + parent.iteration

        parameterset.remove_jube_parameter()

        # Create new workpackages
        new_workpackages = step.create_workpackages(
            self, parameterset,
            iteration_base=iteration_base,
            parents=parent_workpackages,
            incompatible_parameters=incompatible_parameter_names)

        # Update iteration sibling connections
        if len(parent_workpackages) > 0 and len(new_workpackages) > 0:
            for sibling in parent_workpackages[0].iteration_siblings:
                if sibling != parent_workpackages[0]:
                    for child in sibling.children:
                        for workpackage in new_workpackages:
                            if workpackage.parameterset.is_compatible(
                                    child.parameterset,
                                    update_mode=jube2.parameter.JUBE_MODE):
                                workpackage.iteration_siblings.add(child)
                                child.iteration_siblings.add(workpackage)

        return new_workpackages

    def new_run(self):
        """Create workpackage structure and run benchmark"""
        # Check benchmark consistency
        LOGGER.debug("Start consistency check")
        jube2.util.util.consistency_check(self)

        # Create benchmark directory
        LOGGER.debug("Create benchmark directory")
        self._create_bench_dir()

        # Change logfile
        jube2.log.change_logfile_name(os.path.join(
            self.bench_dir, jube2.conf.LOGFILE_RUN_NAME))
        # Move parse logfile into benchmark folder
        if os.path.isfile(jube2.conf.DEFAULT_LOGFILE_NAME):
            os.rename(jube2.conf.DEFAULT_LOGFILE_NAME,
                      os.path.join(self.bench_dir,
                                   jube2.conf.LOGFILE_PARSE_NAME))

        # Reset Workpackage counter
        jube2.workpackage.Workpackage.id_counter = 0

        # Create initial workpackages
        LOGGER.debug("Create initial workpackages")
        self._create_initial_workpackages()

        # Store workpackage information
        LOGGER.debug("Store initial workpackage information")
        self.write_workpackage_information(
            os.path.join(self.bench_dir, jube2.conf.WORKPACKAGES_FILENAME))

        LOGGER.debug("Start benchmark run")
        self.run()

    def run(self):
        """Run benchmark"""
        title = "benchmark: {0}".format(self._name)
        title += "\n\n id:{0}".format(self._id)
        if jube2.conf.DEBUG_MODE:
            title += " ---DEBUG_MODE---"
        title += "\n\n{0}".format(self._comment)
        infostr = jube2.util.output.text_boxed(title)
        LOGGER.info(infostr)

        if not jube2.conf.HIDE_ANIMATIONS:
            print("\nRunning workpackages (#=done, 0=wait, E=error):")
            status = self.benchmark_status
            jube2.util.output.print_loading_bar(
                status["done"], status["all"], status["wait"], status["error"])

        # Handle all workpackages in given order
        while not self._work_stat.empty():
            workpackage = self._work_stat.get()
            if not workpackage.done:
                workpackage.run()
            self._create_new_workpackages_for_workpackage(workpackage)

            # Update queues (move waiting workpackages to work queue
            # if possible)
            self._work_stat.update_queues(workpackage)

            if not jube2.conf.HIDE_ANIMATIONS:
                status = self.benchmark_status
                jube2.util.output.print_loading_bar(
                    status["done"], status["all"], status["wait"],
                    status["error"])
            workpackage.queued = False

            for mode in ("only_started", "all"):
                for child in workpackage.children:
                    all_done = True
                    for parent in child.parents:
                        all_done = all_done and parent.done
                    if all_done:
                        if (mode == "only_started" and child.started) or \
                           (mode == "all" and (not child.queued)):
                            child.queued = True
                            self._work_stat.put(child)
        # Store workpackage information
        self.write_workpackage_information(
            os.path.join(self.bench_dir, jube2.conf.WORKPACKAGES_FILENAME))

        print("\n")

        status_data = [("stepname", "all", "open", "wait", "error", "done")]
        status_data += [(stepname, str(_status["all"]), str(_status["open"]),
                         str(_status["wait"]), str(_status["error"]),
                         str(_status["done"]))
                        for stepname, _status in
                        self.workpackage_status.items()]
        LOGGER.info(jube2.util.output.text_table(
            status_data, use_header_line=True, indent=2))

        LOGGER.info("\n>>>> Benchmark information and " +
                    "further useful commands:")
        LOGGER.info(">>>>       id: {0}".format(self._id))
        LOGGER.info(">>>>   handle: {0}".format(self._outpath))
        LOGGER.info(">>>>      dir: {0}".format(self.bench_dir))

        status = self.benchmark_status
        if status["all"] != status["done"]:
            LOGGER.info((">>>> continue: jube continue {0} " +
                         "--id {1}").format(self._outpath, self._id))
        LOGGER.info((">>>>  analyse: jube analyse {0} " +
                     "--id {1}").format(self._outpath, self._id))
        LOGGER.info((">>>>   result: jube result {0} " +
                     "--id {1}").format(self._outpath, self._id))
        LOGGER.info((">>>>     info: jube info {0} " +
                     "--id {1}").format(self._outpath, self._id))
        LOGGER.info((">>>>      log: jube log {0} " +
                     "--id {1}").format(self._outpath, self._id))
        LOGGER.info(jube2.util.output.text_line() + "\n")

    def _create_bench_dir(self):
        """Create the directory for a benchmark."""
        # Get group_id if available (given by JUBE_GROUP_NAME)
        group_id = jube2.util.util.check_and_get_group_id()
        # Check if outpath exists
        if not (os.path.exists(self._outpath) and
                os.path.isdir(self._outpath)):
            os.makedirs(self._outpath)
            if group_id is not None:
                os.chown(self._outpath, os.getuid(), group_id)
        # Generate unique ID in outpath
        if self._id < 0:
            self._id = jube2.util.util.get_current_id(self._outpath) + 1
        if os.path.exists(self.bench_dir):
            raise RuntimeError("Benchmark directory \"{0}\" already exists"
                               .format(self.bench_dir))

        os.makedirs(self.bench_dir)
        # If JUBE_GROUP_NAME is given, set GID-Bit and change group
        if group_id is not None:
            os.chown(self.bench_dir, os.getuid(), group_id)
            os.chmod(self.bench_dir,
                     os.stat(self.bench_dir).st_mode | stat.S_ISGID)
        self.write_benchmark_configuration(
            os.path.join(self.bench_dir, jube2.conf.CONFIGURATION_FILENAME),
            outpath="..")
        jube2.util.util.update_timestamps(os.path.join(
            self.bench_dir, jube2.conf.TIMESTAMPS_INFO), "start", "change")

    def write_benchmark_configuration(self, filename, outpath=None):
        """The current benchmark configuration will be written to given file
        using xml representation"""
        # Create root-tag and append single benchmark
        benchmarks_etree = ET.Element("jube")
        benchmarks_etree.attrib["version"] = jube2.conf.JUBE_VERSION
        # Store tag information
        if len(self._tags) > 0:
            selection_etree = ET.SubElement(benchmarks_etree, "selection")
            for tag in self._tags:
                tag_etree = ET.SubElement(selection_etree, "tag")
                tag_etree.text = tag

        benchmark_etree = self.etree_repr(new_cwd=self.bench_dir)
        if outpath is not None:
            benchmark_etree.attrib["outpath"] = outpath

        benchmarks_etree.append(benchmark_etree)
        xml = jube2.util.output.element_tree_tostring(
            benchmarks_etree, encoding="UTF-8")
        # Using dom for pretty-print
        dom = DOM.parseString(xml.encode('UTF-8'))
        fout = open(filename, "wb")
        fout.write(dom.toprettyxml(indent="  ", encoding="UTF-8"))
        fout.close()

    def reset_all_workpackages(self):
        """Reset workpackage state"""
        for workpackages in self._workpackages.values():
            for workpackage in workpackages:
                workpackage.done = False

    def write_workpackage_information(self, filename):
        """All workpackage information will be written to given file
        using xml representation"""
        # Create root-tag and append workpackages
        workpackages_etree = ET.Element("workpackages")
        for workpackages in self._workpackages.values():
            for workpackage in workpackages:
                workpackages_etree.append(workpackage.etree_repr())
        xml = jube2.util.output.element_tree_tostring(
            workpackages_etree, encoding="UTF-8")
        # Using dom for pretty-print
        dom = DOM.parseString(xml.encode("UTF-8"))
        fout = open(filename, "wb")
        fout.write(dom.toprettyxml(indent="  ", encoding="UTF-8"))
        fout.close()

    def set_workpackage_information(self, workpackages, work_stat):
        """Set new workpackage information"""
        self._workpackages = workpackages
        self._work_stat = work_stat

    @property
    def bench_dir(self):
        """Return benchmark directory"""
        return jube2.util.util.id_dir(self._outpath, self._id)<|MERGE_RESOLUTION|>--- conflicted
+++ resolved
@@ -120,15 +120,12 @@
 
     @property
     def outpath(self):
-        """Overwrite outpath"""
+        """Return outpath"""
         return self._outpath
-<<<<<<< HEAD
-    
-=======
-
->>>>>>> 004320e1
+
     @outpath.setter
     def set_outpath(self, new_outpath):
+        """Overwrite outpath"""
         self._outpath = new_outpath
 
     @file_path_ref.setter
